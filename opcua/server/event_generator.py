import logging
from datetime import datetime
import uuid

from opcua import ua
from opcua import Node
from opcua.common import events
from opcua.common import event_objects


class EventGenerator:

    """
    Create an event based on an event type. Per default is BaseEventType used.
    Object members are dynamically created from the base event type and send to
    client when evebt is triggered (see example code in source)

    Arguments to constructor are:
        server: The InternalSession object to use for query and event triggering
        source: The emiting source for the node, either an objectId, NodeId or a Node
        etype: The event type, either an objectId, a NodeId or a Node object
    """

<<<<<<< HEAD
    def __init__(self, isession, etype=None):
        if not etype:
            etype = event_objects.BaseEvent()
        self.logger = logging.getLogger(__name__)
        self.isession = isession
        self.event = None
=======
    def __init__(self, isession):
        self.logger = logging.getLogger(__name__)
        self.isession = isession
        self.event = None

    async def init(self, etype=None):
        if not etype:
            etype = event_objects.BaseEvent()
>>>>>>> 7faafe65
        node = None
        if isinstance(etype, event_objects.BaseEvent):
            self.event = etype
        elif isinstance(etype, Node):
            node = etype
        elif isinstance(etype, ua.NodeId):
            node = Node(self.isession, etype)
        else:
            node = Node(self.isession, ua.NodeId(etype))
        if node:
            self.event = await events.get_event_obj_from_type_node(node)

    async def set_source(self, source=ua.ObjectIds.Server):
        if isinstance(source, Node):
            pass
        elif isinstance(source, ua.NodeId):
            source = Node(self.isession, source)
        else:
            source = Node(self.isession, ua.NodeId(source))

        if self.event.SourceNode:
            if source.nodeid != self.event.SourceNode:
                self.logger.warning(
                    "Source NodeId: '%s' and event SourceNode: '%s' are not the same. Using '%s' as SourceNode",
                    str(source.nodeid), str(self.event.SourceNode), str(self.event.SourceNode))
                source = Node(self.isession, self.event.SourceNode)

        self.event.SourceNode = source.nodeid
        self.event.SourceName = (await source.get_browse_name()).Name

        await source.set_event_notifier([ua.EventNotifier.SubscribeToEvents])
        refs = []
        ref = ua.AddReferencesItem()
        ref.IsForward = True
        ref.ReferenceTypeId = ua.NodeId(ua.ObjectIds.GeneratesEvent)
        ref.SourceNodeId = source.nodeid
        ref.TargetNodeClass = ua.NodeClass.ObjectType
        ref.TargetNodeId = self.event.EventType
        refs.append(ref)
        results = await self.isession.add_references(refs)
        # result.StatusCode.check()

    def __str__(self):
        return "EventGenerator(Type:{0}, Source:{1}, Time:{2}, Message: {3})".format(self.event.EventType,
                                                                                 self.event.SourceNode,
                                                                                 self.event.Time,
                                                                                 self.event.Message)
    __repr__ = __str__

    def trigger(self, time=None, message=None):
        """
        Trigger the event. This will send a notification to all subscribed clients
        """
        self.event.EventId = ua.Variant(uuid.uuid4().hex.encode('utf-8'), ua.VariantType.ByteString)
        if time:
            self.event.Time = time
        else:
            self.event.Time = datetime.utcnow()
        self.event.ReceiveTime = datetime.utcnow()
        # FIXME: LocalTime is wrong but currently know better. For description s. Part 5 page 18
        self.event.LocalTime = datetime.utcnow()
        if message:
            self.event.Message = ua.LocalizedText(message)
        elif not self.event.Message:
            self.event.Message = ua.LocalizedText(Node(self.isession, self.event.SourceNode).get_browse_name().Text)
        self.isession.subscription_service.trigger_event(self.event)<|MERGE_RESOLUTION|>--- conflicted
+++ resolved
@@ -21,14 +21,6 @@
         etype: The event type, either an objectId, a NodeId or a Node object
     """
 
-<<<<<<< HEAD
-    def __init__(self, isession, etype=None):
-        if not etype:
-            etype = event_objects.BaseEvent()
-        self.logger = logging.getLogger(__name__)
-        self.isession = isession
-        self.event = None
-=======
     def __init__(self, isession):
         self.logger = logging.getLogger(__name__)
         self.isession = isession
@@ -37,7 +29,6 @@
     async def init(self, etype=None):
         if not etype:
             etype = event_objects.BaseEvent()
->>>>>>> 7faafe65
         node = None
         if isinstance(etype, event_objects.BaseEvent):
             self.event = etype
