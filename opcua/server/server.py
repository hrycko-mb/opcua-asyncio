--- conflicted
+++ resolved
@@ -4,11 +4,7 @@
 
 import asyncio
 import logging
-<<<<<<< HEAD
-from datetime import timedelta
-=======
 from datetime import timedelta, datetime
->>>>>>> 7faafe65
 from urllib.parse import urlparse
 
 from opcua import ua
@@ -27,24 +23,11 @@
 from opcua.common.xmlexporter import XmlExporter
 from opcua.common.xmlimporter import XmlImporter
 from opcua.common.ua_utils import get_nodes_of_namespace
-<<<<<<< HEAD
-
-use_crypto = True
-try:
-    from opcua.crypto import uacrypto
-except ImportError:
-    logging.getLogger(__name__).warning("cryptography is not installed, use of crypto disabled")
-    use_crypto = False
-=======
 from opcua.crypto import uacrypto
->>>>>>> 7faafe65
 
 _logger = logging.getLogger(__name__)
 
-<<<<<<< HEAD
-=======
-
->>>>>>> 7faafe65
+
 class Server:
     """
     High level Server class
@@ -86,18 +69,11 @@
     def __init__(self, iserver=None):
         self.loop = asyncio.get_event_loop()
         self.logger = logging.getLogger(__name__)
-<<<<<<< HEAD
-        self.endpoint = urlparse('opc.tcp://0.0.0.0:4840/freeopcua/server/')
-        self.application_uri = 'urn:freeopcua:python:server'
-        self.product_uri = 'urn:freeopcua.github.no:python:server'
-        self.name = 'FreeOpcUa Python Server'
-=======
         self.endpoint = urlparse("opc.tcp://0.0.0.0:4840/freeopcua/server/")
         self._application_uri = "urn:freeopcua:python:server"
         self.product_uri = "urn:freeopcua.github.io:python:server"
         self.name = "FreeOpcUa Python Server"
         self.manufacturer_name = "FreeOpcUa"
->>>>>>> 7faafe65
         self.application_type = ua.ApplicationType.ClientAndServer
         self.default_timeout = 60 * 60 * 1000
         if iserver is not None:
@@ -111,8 +87,6 @@
         self.private_key = None
         self._policies = []
         self.nodes = Shortcuts(self.iserver.isession)
-<<<<<<< HEAD
-=======
         self._security_policy = [
             ua.SecurityPolicyType.NoSecurity,
             ua.SecurityPolicyType.Basic128Rsa15_SignAndEncrypt,
@@ -121,16 +95,12 @@
             ua.SecurityPolicyType.Basic256_Sign
         ]
         self._policyIDs = ["Anonymous", "Basic256", "Basic128", "Username"]
->>>>>>> 7faafe65
 
     async def init(self, shelf_file=None):
         await self.iserver.init(shelf_file)
         # setup some expected values
         await self.set_application_uri(self._application_uri)
         sa_node = self.get_node(ua.NodeId(ua.ObjectIds.Server_ServerArray))
-<<<<<<< HEAD
-        await sa_node.set_value([self.application_uri])
-=======
         await sa_node.set_value([self._application_uri])
         status_node = self.get_node(ua.NodeId(ua.ObjectIds.Server_ServerStatus))
         build_node = self.get_node(ua.NodeId(ua.ObjectIds.Server_ServerStatus_BuildInfo))
@@ -144,7 +114,6 @@
         status.SecondsTillShutdown = 0
         await status_node.set_value(status)
         await build_node.set_value(status.BuildInfo)
->>>>>>> 7faafe65
 
     async def __aenter__(self):
         await self.start()
@@ -241,57 +210,11 @@
     async def get_endpoints(self):
         return await self.iserver.get_endpoints()
 
-<<<<<<< HEAD
-    async def _setup_server_nodes(self):
-        # to be called just before starting server since it needs all parameters to be setup
-        await self.register_namespace(self.application_uri)
-        self._set_endpoints()
-        self._policies = [ua.SecurityPolicyFactory()]
-        if self.certificate and self.private_key:
-            self._set_endpoints(
-                security_policies.SecurityPolicyBasic128Rsa15, ua.MessageSecurityMode.SignAndEncrypt
-            )
-            self._policies.append(
-                ua.SecurityPolicyFactory(
-                    security_policies.SecurityPolicyBasic128Rsa15,
-                    ua.MessageSecurityMode.SignAndEncrypt,
-                    self.certificate,
-                    self.private_key)
-            )
-            self._set_endpoints(security_policies.SecurityPolicyBasic128Rsa15, ua.MessageSecurityMode.Sign)
-            self._policies.append(
-                ua.SecurityPolicyFactory(
-                    security_policies.SecurityPolicyBasic128Rsa15,
-                    ua.MessageSecurityMode.Sign,
-                    self.certificate,
-                    self.private_key
-                )
-            )
-            self._set_endpoints(security_policies.SecurityPolicyBasic256, ua.MessageSecurityMode.SignAndEncrypt)
-            self._policies.append(
-                ua.SecurityPolicyFactory(
-                    security_policies.SecurityPolicyBasic256,
-                    ua.MessageSecurityMode.SignAndEncrypt,
-                    self.certificate,
-                    self.private_key
-                )
-            )
-            self._set_endpoints(security_policies.SecurityPolicyBasic256, ua.MessageSecurityMode.Sign)
-            self._policies.append(
-                ua.SecurityPolicyFactory(
-                    security_policies.SecurityPolicyBasic256,
-                    ua.MessageSecurityMode.Sign,
-                    self.certificate,
-                    self.private_key
-                )
-            )
-=======
     def set_security_policy(self, security_policy):
         """
             Method setting up the security policies for connections
             to the server, where security_policy is a list of integers.
             During server initialization, all endpoints are enabled:
->>>>>>> 7faafe65
 
                 security_policy = [
                             ua.SecurityPolicyType.NoSecurity,
@@ -524,12 +447,8 @@
         """
         if not etype:
             etype = BaseEvent()
-<<<<<<< HEAD
-        ev_gen = EventGenerator(self.iserver.isession, etype)
-=======
         ev_gen = EventGenerator(self.iserver.isession)
         await ev_gen.init(etype)
->>>>>>> 7faafe65
         await ev_gen.set_source(source)
         return ev_gen
 
@@ -543,13 +462,8 @@
             properties = []
         return await self._create_custom_type(idx, name, basetype, properties, [], [])
 
-<<<<<<< HEAD
-    def create_custom_object_type(self, idx, name, basetype=ua.ObjectIds.BaseObjectType, properties=None,
-            variables=None, methods=None):
-=======
     async def create_custom_object_type(self, idx, name, basetype=ua.ObjectIds.BaseObjectType, properties=None,
                                   variables=None, methods=None):
->>>>>>> 7faafe65
         if properties is None:
             properties = []
         if variables is None:
@@ -561,13 +475,8 @@
     # def create_custom_reference_type(self, idx, name, basetype=ua.ObjectIds.BaseReferenceType, properties=[]):
     # return self._create_custom_type(idx, name, basetype, properties)
 
-<<<<<<< HEAD
-    def create_custom_variable_type(self, idx, name, basetype=ua.ObjectIds.BaseVariableType, properties=None,
-            variables=None, methods=None):
-=======
     async def create_custom_variable_type(self, idx, name, basetype=ua.ObjectIds.BaseVariableType, properties=None,
                                     variables=None, methods=None):
->>>>>>> 7faafe65
         if properties is None:
             properties = []
         if variables is None:
@@ -588,12 +497,8 @@
             datatype = None
             if len(prop) > 2:
                 datatype = prop[2]
-<<<<<<< HEAD
-            await custom_t.add_property(idx, prop[0], ua.get_default_value(prop[1]), varianttype=prop[1], datatype=datatype)
-=======
             await custom_t.add_property(idx, prop[0], ua.get_default_value(prop[1]), varianttype=prop[1],
                 datatype=datatype)
->>>>>>> 7faafe65
         for variable in variables:
             datatype = None
             if len(variable) > 2:
