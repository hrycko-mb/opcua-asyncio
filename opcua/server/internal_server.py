--- conflicted
+++ resolved
@@ -141,11 +141,7 @@
     def add_endpoint(self, endpoint):
         self.endpoints.append(endpoint)
 
-<<<<<<< HEAD
-    def get_endpoints(self, params=None, sockname=None):
-=======
     async def get_endpoints(self, params=None, sockname=None):
->>>>>>> 7faafe65
         self.logger.info('get endpoint')
         if sockname:
             # return to client the ip address it has access to
@@ -268,11 +264,7 @@
     async def get_endpoints(self, params=None, sockname=None):
         return await self.iserver.get_endpoints(params, sockname)
 
-<<<<<<< HEAD
-    def create_session(self, params, sockname=None):
-=======
     async def create_session(self, params, sockname=None):
->>>>>>> 7faafe65
         self.logger.info('Create session request')
 
         result = ua.CreateSessionResult()
@@ -353,11 +345,7 @@
         self.subscriptions.append(result.SubscriptionId)
         return result
 
-<<<<<<< HEAD
-    def create_monitored_items(self, params):
-=======
     async def create_monitored_items(self, params):
->>>>>>> 7faafe65
         """Returns Future"""
         subscription_result = self.subscription_service.create_monitored_items(params)
         self.iserver.server_callback_dispatcher.dispatch(
