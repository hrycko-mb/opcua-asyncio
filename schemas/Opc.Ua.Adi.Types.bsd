<?xml version="1.0" encoding="utf-8" ?>
<!--
 * Copyright (c) 2005-2018 The OPC Foundation, Inc. All rights reserved.
 *
 * OPC Foundation MIT License 1.00
 * 
 * Permission is hereby granted, free of charge, to any person
 * obtaining a copy of this software and associated documentation
 * files (the "Software"), to deal in the Software without
 * restriction, including without limitation the rights to use,
 * copy, modify, merge, publish, distribute, sublicense, and/or sell
 * copies of the Software, and to permit persons to whom the
 * Software is furnished to do so, subject to the following
 * conditions:
 * 
 * The above copyright notice and this permission notice shall be
 * included in all copies or substantial portions of the Software.
 * THE SOFTWARE IS PROVIDED "AS IS", WITHOUT WARRANTY OF ANY KIND,
 * EXPRESS OR IMPLIED, INCLUDING BUT NOT LIMITED TO THE WARRANTIES
 * OF MERCHANTABILITY, FITNESS FOR A PARTICULAR PURPOSE AND
 * NONINFRINGEMENT. IN NO EVENT SHALL THE AUTHORS OR COPYRIGHT
 * HOLDERS BE LIABLE FOR ANY CLAIM, DAMAGES OR OTHER LIABILITY,
 * WHETHER IN AN ACTION OF CONTRACT, TORT OR OTHERWISE, ARISING
 * FROM, OUT OF OR IN CONNECTION WITH THE SOFTWARE OR THE USE OR
 * OTHER DEALINGS IN THE SOFTWARE.
 *
 * The complete license agreement can be found here:
 * http://opcfoundation.org/License/MIT/1.00/
-->

<opc:TypeDictionary
  xmlns:DI="http://opcfoundation.org/UA/DI/"
  xmlns:opc="http://opcfoundation.org/BinarySchema/"
  xmlns:xsi="http://www.w3.org/2001/XMLSchema-instance"
  xmlns:ua="http://opcfoundation.org/UA/"
  xmlns:tns="http://opcfoundation.org/UA/ADI/"
  DefaultByteOrder="LittleEndian"
  TargetNamespace="http://opcfoundation.org/UA/ADI/"
>
  <opc:Import Namespace="http://opcfoundation.org/UA/DI/" Location="Opc.Ua.Di.BinarySchema.bsd"/>
  <opc:Import Namespace="http://opcfoundation.org/UA/" Location="Opc.Ua.BinarySchema.bsd"/>

  <opc:EnumeratedType Name="ExecutionCycleEnumeration" LengthInBits="32">
    <opc:EnumeratedValue Name="IDLE" Value="0" />
    <opc:EnumeratedValue Name="DIAGNOSTIC" Value="1" />
    <opc:EnumeratedValue Name="CLEANING" Value="2" />
    <opc:EnumeratedValue Name="CALIBRATION" Value="4" />
    <opc:EnumeratedValue Name="VALIDATION" Value="8" />
    <opc:EnumeratedValue Name="SAMPLING" Value="16" />
    <opc:EnumeratedValue Name="DIAGNOSTIC_WITH_GRAB_SAMPLE" Value="32769" />
    <opc:EnumeratedValue Name="CLEANING_WITH_GRAB_SAMPLE" Value="32770" />
    <opc:EnumeratedValue Name="CALIBRATION_WITH_GRAB_SAMPLE" Value="32772" />
    <opc:EnumeratedValue Name="VALIDATION_WITH_GRAB_SAMPLE" Value="32776" />
    <opc:EnumeratedValue Name="SAMPLING_WITH_GRAB_SAMPLE" Value="32784" />
  </opc:EnumeratedType>

  <opc:EnumeratedType Name="AcquisitionResultStatusEnumeration" LengthInBits="32">
    <opc:EnumeratedValue Name="NOT_USED" Value="0" />
    <opc:EnumeratedValue Name="GOOD" Value="1" />
    <opc:EnumeratedValue Name="BAD" Value="2" />
    <opc:EnumeratedValue Name="UNKNOWN" Value="3" />
    <opc:EnumeratedValue Name="PARTIAL" Value="4" />
  </opc:EnumeratedType>

  <opc:EnumeratedType Name="AlarmStateEnumeration" LengthInBits="32">
    <opc:EnumeratedValue Name="NORMAL_0" Value="0" />
    <opc:EnumeratedValue Name="WARNING_LOW_1" Value="1" />
    <opc:EnumeratedValue Name="WARNING_HIGH_2" Value="2" />
    <opc:EnumeratedValue Name="WARNING_4" Value="4" />
    <opc:EnumeratedValue Name="ALARM_LOW_8" Value="8" />
    <opc:EnumeratedValue Name="ALARM_HIGH_16" Value="16" />
    <opc:EnumeratedValue Name="ALARM_32" Value="32" />
  </opc:EnumeratedType>

<<<<<<< HEAD
  <opc:StructuredType Name="XVType" BaseType="ua:ExtensionObject">
    <opc:Documentation>Structure defining XY value like a list of peaks.</opc:Documentation>
    <opc:Field Name="x" TypeName="opc:Double" />
    <opc:Field Name="value" TypeName="opc:Float" />
  </opc:StructuredType>

  <opc:StructuredType Name="ComplexType" BaseType="ua:ExtensionObject">
    <opc:Documentation>Structure defining double IEEE 32 bits complex value</opc:Documentation>
    <opc:Field Name="Real" TypeName="opc:Float" />
    <opc:Field Name="Imaginary" TypeName="opc:Float" />
  </opc:StructuredType>

  <opc:StructuredType Name="DoubleComplexType" BaseType="ua:ExtensionObject">
    <opc:Documentation>Structure defining double IEEE 64 bits complex value</opc:Documentation>
    <opc:Field Name="Real" TypeName="opc:Double" />
    <opc:Field Name="Imaginary" TypeName="opc:Double" />
  </opc:StructuredType>
  
=======
>>>>>>> 7faafe65
</opc:TypeDictionary>
<|MERGE_RESOLUTION|>--- conflicted
+++ resolved
@@ -1,96 +1,75 @@
-<?xml version="1.0" encoding="utf-8" ?>
-<!--
- * Copyright (c) 2005-2018 The OPC Foundation, Inc. All rights reserved.
- *
- * OPC Foundation MIT License 1.00
- * 
- * Permission is hereby granted, free of charge, to any person
- * obtaining a copy of this software and associated documentation
- * files (the "Software"), to deal in the Software without
- * restriction, including without limitation the rights to use,
- * copy, modify, merge, publish, distribute, sublicense, and/or sell
- * copies of the Software, and to permit persons to whom the
- * Software is furnished to do so, subject to the following
- * conditions:
- * 
- * The above copyright notice and this permission notice shall be
- * included in all copies or substantial portions of the Software.
- * THE SOFTWARE IS PROVIDED "AS IS", WITHOUT WARRANTY OF ANY KIND,
- * EXPRESS OR IMPLIED, INCLUDING BUT NOT LIMITED TO THE WARRANTIES
- * OF MERCHANTABILITY, FITNESS FOR A PARTICULAR PURPOSE AND
- * NONINFRINGEMENT. IN NO EVENT SHALL THE AUTHORS OR COPYRIGHT
- * HOLDERS BE LIABLE FOR ANY CLAIM, DAMAGES OR OTHER LIABILITY,
- * WHETHER IN AN ACTION OF CONTRACT, TORT OR OTHERWISE, ARISING
- * FROM, OUT OF OR IN CONNECTION WITH THE SOFTWARE OR THE USE OR
- * OTHER DEALINGS IN THE SOFTWARE.
- *
- * The complete license agreement can be found here:
- * http://opcfoundation.org/License/MIT/1.00/
--->
-
-<opc:TypeDictionary
-  xmlns:DI="http://opcfoundation.org/UA/DI/"
-  xmlns:opc="http://opcfoundation.org/BinarySchema/"
-  xmlns:xsi="http://www.w3.org/2001/XMLSchema-instance"
-  xmlns:ua="http://opcfoundation.org/UA/"
-  xmlns:tns="http://opcfoundation.org/UA/ADI/"
-  DefaultByteOrder="LittleEndian"
-  TargetNamespace="http://opcfoundation.org/UA/ADI/"
->
-  <opc:Import Namespace="http://opcfoundation.org/UA/DI/" Location="Opc.Ua.Di.BinarySchema.bsd"/>
-  <opc:Import Namespace="http://opcfoundation.org/UA/" Location="Opc.Ua.BinarySchema.bsd"/>
-
-  <opc:EnumeratedType Name="ExecutionCycleEnumeration" LengthInBits="32">
-    <opc:EnumeratedValue Name="IDLE" Value="0" />
-    <opc:EnumeratedValue Name="DIAGNOSTIC" Value="1" />
-    <opc:EnumeratedValue Name="CLEANING" Value="2" />
-    <opc:EnumeratedValue Name="CALIBRATION" Value="4" />
-    <opc:EnumeratedValue Name="VALIDATION" Value="8" />
-    <opc:EnumeratedValue Name="SAMPLING" Value="16" />
-    <opc:EnumeratedValue Name="DIAGNOSTIC_WITH_GRAB_SAMPLE" Value="32769" />
-    <opc:EnumeratedValue Name="CLEANING_WITH_GRAB_SAMPLE" Value="32770" />
-    <opc:EnumeratedValue Name="CALIBRATION_WITH_GRAB_SAMPLE" Value="32772" />
-    <opc:EnumeratedValue Name="VALIDATION_WITH_GRAB_SAMPLE" Value="32776" />
-    <opc:EnumeratedValue Name="SAMPLING_WITH_GRAB_SAMPLE" Value="32784" />
-  </opc:EnumeratedType>
-
-  <opc:EnumeratedType Name="AcquisitionResultStatusEnumeration" LengthInBits="32">
-    <opc:EnumeratedValue Name="NOT_USED" Value="0" />
-    <opc:EnumeratedValue Name="GOOD" Value="1" />
-    <opc:EnumeratedValue Name="BAD" Value="2" />
-    <opc:EnumeratedValue Name="UNKNOWN" Value="3" />
-    <opc:EnumeratedValue Name="PARTIAL" Value="4" />
-  </opc:EnumeratedType>
-
-  <opc:EnumeratedType Name="AlarmStateEnumeration" LengthInBits="32">
-    <opc:EnumeratedValue Name="NORMAL_0" Value="0" />
-    <opc:EnumeratedValue Name="WARNING_LOW_1" Value="1" />
-    <opc:EnumeratedValue Name="WARNING_HIGH_2" Value="2" />
-    <opc:EnumeratedValue Name="WARNING_4" Value="4" />
-    <opc:EnumeratedValue Name="ALARM_LOW_8" Value="8" />
-    <opc:EnumeratedValue Name="ALARM_HIGH_16" Value="16" />
-    <opc:EnumeratedValue Name="ALARM_32" Value="32" />
-  </opc:EnumeratedType>
-
-<<<<<<< HEAD
-  <opc:StructuredType Name="XVType" BaseType="ua:ExtensionObject">
-    <opc:Documentation>Structure defining XY value like a list of peaks.</opc:Documentation>
-    <opc:Field Name="x" TypeName="opc:Double" />
-    <opc:Field Name="value" TypeName="opc:Float" />
-  </opc:StructuredType>
-
-  <opc:StructuredType Name="ComplexType" BaseType="ua:ExtensionObject">
-    <opc:Documentation>Structure defining double IEEE 32 bits complex value</opc:Documentation>
-    <opc:Field Name="Real" TypeName="opc:Float" />
-    <opc:Field Name="Imaginary" TypeName="opc:Float" />
-  </opc:StructuredType>
-
-  <opc:StructuredType Name="DoubleComplexType" BaseType="ua:ExtensionObject">
-    <opc:Documentation>Structure defining double IEEE 64 bits complex value</opc:Documentation>
-    <opc:Field Name="Real" TypeName="opc:Double" />
-    <opc:Field Name="Imaginary" TypeName="opc:Double" />
-  </opc:StructuredType>
-  
-=======
->>>>>>> 7faafe65
-</opc:TypeDictionary>
+<?xml version="1.0" encoding="utf-8" ?>
+<!--
+ * Copyright (c) 2005-2018 The OPC Foundation, Inc. All rights reserved.
+ *
+ * OPC Foundation MIT License 1.00
+ * 
+ * Permission is hereby granted, free of charge, to any person
+ * obtaining a copy of this software and associated documentation
+ * files (the "Software"), to deal in the Software without
+ * restriction, including without limitation the rights to use,
+ * copy, modify, merge, publish, distribute, sublicense, and/or sell
+ * copies of the Software, and to permit persons to whom the
+ * Software is furnished to do so, subject to the following
+ * conditions:
+ * 
+ * The above copyright notice and this permission notice shall be
+ * included in all copies or substantial portions of the Software.
+ * THE SOFTWARE IS PROVIDED "AS IS", WITHOUT WARRANTY OF ANY KIND,
+ * EXPRESS OR IMPLIED, INCLUDING BUT NOT LIMITED TO THE WARRANTIES
+ * OF MERCHANTABILITY, FITNESS FOR A PARTICULAR PURPOSE AND
+ * NONINFRINGEMENT. IN NO EVENT SHALL THE AUTHORS OR COPYRIGHT
+ * HOLDERS BE LIABLE FOR ANY CLAIM, DAMAGES OR OTHER LIABILITY,
+ * WHETHER IN AN ACTION OF CONTRACT, TORT OR OTHERWISE, ARISING
+ * FROM, OUT OF OR IN CONNECTION WITH THE SOFTWARE OR THE USE OR
+ * OTHER DEALINGS IN THE SOFTWARE.
+ *
+ * The complete license agreement can be found here:
+ * http://opcfoundation.org/License/MIT/1.00/
+-->
+
+<opc:TypeDictionary
+  xmlns:DI="http://opcfoundation.org/UA/DI/"
+  xmlns:opc="http://opcfoundation.org/BinarySchema/"
+  xmlns:xsi="http://www.w3.org/2001/XMLSchema-instance"
+  xmlns:ua="http://opcfoundation.org/UA/"
+  xmlns:tns="http://opcfoundation.org/UA/ADI/"
+  DefaultByteOrder="LittleEndian"
+  TargetNamespace="http://opcfoundation.org/UA/ADI/"
+>
+  <opc:Import Namespace="http://opcfoundation.org/UA/DI/" Location="Opc.Ua.Di.BinarySchema.bsd"/>
+  <opc:Import Namespace="http://opcfoundation.org/UA/" Location="Opc.Ua.BinarySchema.bsd"/>
+
+  <opc:EnumeratedType Name="ExecutionCycleEnumeration" LengthInBits="32">
+    <opc:EnumeratedValue Name="IDLE" Value="0" />
+    <opc:EnumeratedValue Name="DIAGNOSTIC" Value="1" />
+    <opc:EnumeratedValue Name="CLEANING" Value="2" />
+    <opc:EnumeratedValue Name="CALIBRATION" Value="4" />
+    <opc:EnumeratedValue Name="VALIDATION" Value="8" />
+    <opc:EnumeratedValue Name="SAMPLING" Value="16" />
+    <opc:EnumeratedValue Name="DIAGNOSTIC_WITH_GRAB_SAMPLE" Value="32769" />
+    <opc:EnumeratedValue Name="CLEANING_WITH_GRAB_SAMPLE" Value="32770" />
+    <opc:EnumeratedValue Name="CALIBRATION_WITH_GRAB_SAMPLE" Value="32772" />
+    <opc:EnumeratedValue Name="VALIDATION_WITH_GRAB_SAMPLE" Value="32776" />
+    <opc:EnumeratedValue Name="SAMPLING_WITH_GRAB_SAMPLE" Value="32784" />
+  </opc:EnumeratedType>
+
+  <opc:EnumeratedType Name="AcquisitionResultStatusEnumeration" LengthInBits="32">
+    <opc:EnumeratedValue Name="NOT_USED" Value="0" />
+    <opc:EnumeratedValue Name="GOOD" Value="1" />
+    <opc:EnumeratedValue Name="BAD" Value="2" />
+    <opc:EnumeratedValue Name="UNKNOWN" Value="3" />
+    <opc:EnumeratedValue Name="PARTIAL" Value="4" />
+  </opc:EnumeratedType>
+
+  <opc:EnumeratedType Name="AlarmStateEnumeration" LengthInBits="32">
+    <opc:EnumeratedValue Name="NORMAL_0" Value="0" />
+    <opc:EnumeratedValue Name="WARNING_LOW_1" Value="1" />
+    <opc:EnumeratedValue Name="WARNING_HIGH_2" Value="2" />
+    <opc:EnumeratedValue Name="WARNING_4" Value="4" />
+    <opc:EnumeratedValue Name="ALARM_LOW_8" Value="8" />
+    <opc:EnumeratedValue Name="ALARM_HIGH_16" Value="16" />
+    <opc:EnumeratedValue Name="ALARM_32" Value="32" />
+  </opc:EnumeratedType>
+
+</opc:TypeDictionary>