<?xml version="1.0" encoding="utf-8" ?>
<!--
 * Copyright (c) 2005-2018 The OPC Foundation, Inc. All rights reserved.
 *
 * OPC Foundation MIT License 1.00
 * 
 * Permission is hereby granted, free of charge, to any person
 * obtaining a copy of this software and associated documentation
 * files (the "Software"), to deal in the Software without
 * restriction, including without limitation the rights to use,
 * copy, modify, merge, publish, distribute, sublicense, and/or sell
 * copies of the Software, and to permit persons to whom the
 * Software is furnished to do so, subject to the following
 * conditions:
 * 
 * The above copyright notice and this permission notice shall be
 * included in all copies or substantial portions of the Software.
 * THE SOFTWARE IS PROVIDED "AS IS", WITHOUT WARRANTY OF ANY KIND,
 * EXPRESS OR IMPLIED, INCLUDING BUT NOT LIMITED TO THE WARRANTIES
 * OF MERCHANTABILITY, FITNESS FOR A PARTICULAR PURPOSE AND
 * NONINFRINGEMENT. IN NO EVENT SHALL THE AUTHORS OR COPYRIGHT
 * HOLDERS BE LIABLE FOR ANY CLAIM, DAMAGES OR OTHER LIABILITY,
 * WHETHER IN AN ACTION OF CONTRACT, TORT OR OTHERWISE, ARISING
 * FROM, OUT OF OR IN CONNECTION WITH THE SOFTWARE OR THE USE OR
 * OTHER DEALINGS IN THE SOFTWARE.
 *
 * The complete license agreement can be found here:
 * http://opcfoundation.org/License/MIT/1.00/
-->

<xs:schema
  xmlns:xs="http://www.w3.org/2001/XMLSchema"
  xmlns:ua="http://opcfoundation.org/UA/2008/02/Types.xsd"
  xmlns:tns="http://opcfoundation.org/UA/2008/02/Types.xsd"
  targetNamespace="http://opcfoundation.org/UA/2008/02/Types.xsd"
  elementFormDefault="qualified"
>
  <xs:element name="Boolean" nillable="true" type="xs:boolean" />

  <xs:complexType name="ListOfBoolean">
    <xs:sequence>
      <xs:element name="Boolean" type="xs:boolean" minOccurs="0" maxOccurs="unbounded" />
    </xs:sequence>
  </xs:complexType>
  <xs:element name="ListOfBoolean" type="tns:ListOfBoolean" nillable="true"></xs:element>

  <xs:element name="SByte" nillable="true" type="xs:byte" />

  <xs:complexType name="ListOfSByte">
    <xs:sequence>
      <xs:element name="SByte" type="xs:byte" minOccurs="0" maxOccurs="unbounded" />
    </xs:sequence>
  </xs:complexType>
  <xs:element name="ListOfSByte" type="tns:ListOfSByte" nillable="true"></xs:element>

  <xs:element name="Byte" nillable="true" type="xs:unsignedByte" />

  <xs:complexType name="ListOfByte">
    <xs:sequence>
      <xs:element name="Byte" type="xs:unsignedByte" minOccurs="0" maxOccurs="unbounded" />
    </xs:sequence>
  </xs:complexType>
  <xs:element name="ListOfByte" type="tns:ListOfByte" nillable="true"></xs:element>

  <xs:element name="Int16" nillable="true" type="xs:short" />

  <xs:complexType name="ListOfInt16">
    <xs:sequence>
      <xs:element name="Int16" type="xs:short" minOccurs="0" maxOccurs="unbounded" />
    </xs:sequence>
  </xs:complexType>
  <xs:element name="ListOfInt16" type="tns:ListOfInt16" nillable="true"></xs:element>

  <xs:element name="UInt16" nillable="true" type="xs:unsignedShort" />

  <xs:complexType name="ListOfUInt16">
    <xs:sequence>
      <xs:element name="UInt16" type="xs:unsignedShort" minOccurs="0" maxOccurs="unbounded" />
    </xs:sequence>
  </xs:complexType>
  <xs:element name="ListOfUInt16" type="tns:ListOfUInt16" nillable="true"></xs:element>

  <xs:element name="Int32" nillable="true" type="xs:int" />

  <xs:complexType name="ListOfInt32">
    <xs:sequence>
      <xs:element name="Int32" type="xs:int" minOccurs="0" maxOccurs="unbounded" />
    </xs:sequence>
  </xs:complexType>
  <xs:element name="ListOfInt32" type="tns:ListOfInt32" nillable="true"></xs:element>

  <xs:element name="UInt32" nillable="true" type="xs:unsignedInt" />

  <xs:complexType name="ListOfUInt32">
    <xs:sequence>
      <xs:element name="UInt32" type="xs:unsignedInt" minOccurs="0" maxOccurs="unbounded" />
    </xs:sequence>
  </xs:complexType>
  <xs:element name="ListOfUInt32" type="tns:ListOfUInt32" nillable="true"></xs:element>

  <xs:element name="Int64" nillable="true" type="xs:long" />

  <xs:complexType name="ListOfInt64">
    <xs:sequence>
      <xs:element name="Int64" type="xs:long" minOccurs="0" maxOccurs="unbounded" />
    </xs:sequence>
  </xs:complexType>
  <xs:element name="ListOfInt64" type="tns:ListOfInt64" nillable="true"></xs:element>

  <xs:element name="UInt64" nillable="true" type="xs:unsignedLong" />

  <xs:complexType name="ListOfUInt64">
    <xs:sequence>
      <xs:element name="UInt64" type="xs:unsignedLong" minOccurs="0" maxOccurs="unbounded" />
    </xs:sequence>
  </xs:complexType>
  <xs:element name="ListOfUInt64" type="tns:ListOfUInt64" nillable="true"></xs:element>

  <xs:element name="Float" nillable="true" type="xs:float" />

  <xs:complexType name="ListOfFloat">
    <xs:sequence>
      <xs:element name="Float" type="xs:float" minOccurs="0" maxOccurs="unbounded" />
    </xs:sequence>
  </xs:complexType>
  <xs:element name="ListOfFloat" type="tns:ListOfFloat" nillable="true"></xs:element>

  <xs:element name="Double" nillable="true" type="xs:double" />

  <xs:complexType name="ListOfDouble">
    <xs:sequence>
      <xs:element name="Double" type="xs:double" minOccurs="0" maxOccurs="unbounded" />
    </xs:sequence>
  </xs:complexType>
  <xs:element name="ListOfDouble" type="tns:ListOfDouble" nillable="true"></xs:element>

  <xs:element name="String" nillable="true" type="xs:string" />

  <xs:complexType name="ListOfString">
    <xs:sequence>
      <xs:element name="String" type="xs:string" minOccurs="0" maxOccurs="unbounded" />
    </xs:sequence>
  </xs:complexType>
  <xs:element name="ListOfString" type="tns:ListOfString" nillable="true"></xs:element>

  <xs:element name="DateTime" nillable="true" type="xs:dateTime" />

  <xs:complexType name="ListOfDateTime">
    <xs:sequence>
      <xs:element name="DateTime" type="xs:dateTime" minOccurs="0" maxOccurs="unbounded" />
    </xs:sequence>
  </xs:complexType>
  <xs:element name="ListOfDateTime" type="tns:ListOfDateTime" nillable="true"></xs:element>

  <xs:complexType name="Guid">
    <xs:annotation>
      <xs:appinfo>
        <IsValueType xmlns="http://schemas.microsoft.com/2003/10/Serialization/">true</IsValueType>
      </xs:appinfo>
    </xs:annotation>
    <xs:sequence>
      <xs:element name="String" type="xs:string" minOccurs="0" maxOccurs="1" nillable="true" />
    </xs:sequence>
  </xs:complexType>
  <xs:element name="Guid" type="tns:Guid" nillable="true"></xs:element>

  <xs:complexType name="ListOfGuid">
    <xs:sequence>
      <xs:element name="Guid" type="tns:Guid" minOccurs="0" maxOccurs="unbounded" />
    </xs:sequence>
  </xs:complexType>
  <xs:element name="ListOfGuid" type="tns:ListOfGuid" nillable="true"></xs:element>

  <xs:element name="ByteString" nillable="true" type="xs:base64Binary" />

  <xs:complexType name="ListOfByteString">
    <xs:sequence>
      <xs:element name="ByteString" type="xs:base64Binary" minOccurs="0" maxOccurs="unbounded" nillable="true" />
    </xs:sequence>
  </xs:complexType>
  <xs:element name="ListOfByteString" type="tns:ListOfByteString" nillable="true"></xs:element>

  <xs:complexType name="ListOfXmlElement">
    <xs:sequence>
      <xs:element name="XmlElement" minOccurs="0" maxOccurs="unbounded" nillable="true">
        <xs:complexType>
          <xs:sequence>
            <xs:any minOccurs="0" processContents="lax"/>
          </xs:sequence>
        </xs:complexType>
      </xs:element>
    </xs:sequence>
  </xs:complexType>
  <xs:element name="ListOfXmlElement" type="tns:ListOfXmlElement" nillable="true"></xs:element>

  <xs:complexType name="NodeId">
    <xs:sequence>
      <xs:element name="Identifier" type="xs:string" minOccurs="0" maxOccurs="1" nillable="true" />
    </xs:sequence>
  </xs:complexType>
  <xs:element name="NodeId" type="tns:NodeId" nillable="true"></xs:element>

  <xs:complexType name="ListOfNodeId">
    <xs:sequence>
      <xs:element name="NodeId" type="tns:NodeId" minOccurs="0" maxOccurs="unbounded" nillable="true" />
    </xs:sequence>
  </xs:complexType>
  <xs:element name="ListOfNodeId" type="tns:ListOfNodeId" nillable="true"></xs:element>

  <xs:complexType name="ExpandedNodeId">
    <xs:sequence>
      <xs:element name="Identifier" type="xs:string" minOccurs="0" maxOccurs="1" nillable="true" />
    </xs:sequence>
  </xs:complexType>
  <xs:element name="ExpandedNodeId" type="tns:ExpandedNodeId" nillable="true"></xs:element>

  <xs:complexType name="ListOfExpandedNodeId">
    <xs:sequence>
      <xs:element name="ExpandedNodeId" type="tns:ExpandedNodeId" minOccurs="0" maxOccurs="unbounded" nillable="true" />
    </xs:sequence>
  </xs:complexType>
  <xs:element name="ListOfExpandedNodeId" type="tns:ListOfExpandedNodeId" nillable="true"></xs:element>

  <xs:complexType name="StatusCode">
    <xs:annotation>
      <xs:appinfo>
        <IsValueType xmlns="http://schemas.microsoft.com/2003/10/Serialization/">true</IsValueType>
      </xs:appinfo>
    </xs:annotation>
    <xs:sequence>
      <xs:element name="Code" type="xs:unsignedInt" minOccurs="0" />
    </xs:sequence>
  </xs:complexType>
  <xs:element name="StatusCode" type="tns:StatusCode" nillable="true"></xs:element>

  <xs:complexType name="ListOfStatusCode">
    <xs:sequence>
      <xs:element name="StatusCode" type="tns:StatusCode" minOccurs="0" maxOccurs="unbounded" />
    </xs:sequence>
  </xs:complexType>
  <xs:element name="ListOfStatusCode" type="tns:ListOfStatusCode" nillable="true"></xs:element>

  <xs:complexType name="DiagnosticInfo">
    <xs:sequence>
      <xs:element name="SymbolicId" type="xs:int" minOccurs="0" />
      <xs:element name="NamespaceUri" type="xs:int" minOccurs="0" />
      <xs:element name="Locale" type="xs:int" minOccurs="0" />
      <xs:element name="LocalizedText" type="xs:int" minOccurs="0" />
      <xs:element name="AdditionalInfo" type="xs:string" minOccurs="0" />
      <xs:element name="InnerStatusCode" type="tns:StatusCode" minOccurs="0" />
      <xs:element name="InnerDiagnosticInfo" type="tns:DiagnosticInfo" minOccurs="0" />
    </xs:sequence>
  </xs:complexType>
  <xs:element name="DiagnosticInfo" type="tns:DiagnosticInfo" nillable="true"></xs:element>

  <xs:complexType name="ListOfDiagnosticInfo">
    <xs:sequence>
      <xs:element name="DiagnosticInfo" type="tns:DiagnosticInfo" minOccurs="0" maxOccurs="unbounded" nillable="true" />
    </xs:sequence>
  </xs:complexType>
  <xs:element name="ListOfDiagnosticInfo" type="tns:ListOfDiagnosticInfo" nillable="true"></xs:element>

  <xs:complexType name="LocalizedText">
    <xs:sequence>
      <xs:element name="Locale" type="xs:string" minOccurs="0" nillable="true" />
      <xs:element name="Text" type="xs:string" minOccurs="0"  nillable="true" />
    </xs:sequence>
  </xs:complexType>
  <xs:element name="LocalizedText" type="tns:LocalizedText" nillable="true" />

  <xs:complexType name="ListOfLocalizedText">
    <xs:sequence>
      <xs:element name="LocalizedText" type="tns:LocalizedText" minOccurs="0" maxOccurs="unbounded" nillable="true" />
    </xs:sequence>
  </xs:complexType>
  <xs:element name="ListOfLocalizedText" type="tns:ListOfLocalizedText" nillable="true"></xs:element>

  <xs:complexType name="QualifiedName">
    <xs:sequence>
      <xs:element name="NamespaceIndex" type="xs:unsignedShort" minOccurs="0" />
      <xs:element name="Name" type="xs:string" minOccurs="0" nillable="true" />
    </xs:sequence>
  </xs:complexType>
  <xs:element name="QualifiedName" type="tns:QualifiedName" nillable="true" />

  <xs:complexType name="ListOfQualifiedName">
    <xs:sequence>
      <xs:element name="QualifiedName" type="tns:QualifiedName" minOccurs="0" maxOccurs="unbounded" nillable="true" />
    </xs:sequence>
  </xs:complexType>
  <xs:element name="ListOfQualifiedName" type="tns:ListOfQualifiedName" nillable="true"></xs:element>

  <!--
    Some environments require a WSDL/XSD which explicitly defines all possible types.
    The UA WSDL/XSD can be modified to support these environments by replacing the
    definitions of the ExtensionObjectBody and VariantValue complex types with the
    definitions in the comments shown here. Developers would then define subtypes
    of the ExtensionObjectBody type which explicitly declare a choice between all of the
    complex types used by the system. The ExampleExtensionObjectBody subtype is provides
    a template based on a few common UA-defined complex types.
    -->

  <!--
    <xs:complexType name="ExtensionObjectBody" />

    <xs:complexType name="ExampleExtensionObjectBody">
      <xs:complexContent>
        <xs:extension base="tns:ExtensionObjectBody">
          <xs:choice>
            <xs:element name="Argument" type="tns:Argument" minOccurs="0" nillable="true" />
            <xs:element name="UserIdentityToken" type="tns:UserIdentityToken" minOccurs="0" nillable="true" />
            <xs:element name="UserNameIdentityToken" type="tns:UserNameIdentityToken" minOccurs="0" nillable="true" />
          </xs:choice>
        </xs:extension>
      </xs:complexContent>
    </xs:complexType>

    <xs:complexType name="ExtensionObject">
      <xs:sequence>
        <xs:element name="TypeId" type="tns:ExpandedNodeId" minOccurs="0" nillable="true" />
        <xs:element name="Body" minOccurs="0" type="tns:ExtensionObjectBody" nillable="true" />
      </xs:sequence>
    </xs:complexType>
    <xs:element name="ExtensionObject" type="tns:ExtensionObject" nillable="true" />
    -->

  <xs:complexType name="ExtensionObject">
    <xs:sequence>
      <xs:element name="TypeId" type="tns:NodeId" minOccurs="0" nillable="true" />
      <xs:element name="Body" minOccurs="0" nillable="true">
        <xs:complexType>
          <xs:sequence>
            <xs:any minOccurs="0" processContents="lax"/>
          </xs:sequence>
        </xs:complexType>
      </xs:element>
    </xs:sequence>
  </xs:complexType>
  <xs:element name="ExtensionObject" type="tns:ExtensionObject" nillable="true" />

  <xs:complexType name="ListOfExtensionObject">
    <xs:sequence>
      <xs:element name="ExtensionObject" type="tns:ExtensionObject" minOccurs="0" maxOccurs="unbounded" nillable="true" />
    </xs:sequence>
  </xs:complexType>
  <xs:element name="ListOfExtensionObject" type="tns:ListOfExtensionObject" nillable="true"></xs:element>

  <!--
    Some WSDL/XML compilers have issues with the xs:choice construct. For that reason
    the default declaration of a Variant uses xs:any construct. The schema acutually
    defined by the specification is provided by the Matrix and VariantValue complex types
    shown in comments below. Application developers can replace the VariantValue declaration
    with the specific declaration if they have a development environment that can handle
    the xs:choice construct in a reasonable way.
    -->

  <!--
    <xs:complexType name="Matrix">
      <xs:sequence>
        <xs:element name="Dimensions" type="tns:ListOfUInt32" minOccurs="0" nillable="true" />
        <xs:element name="Value" minOccurs="0" nillable="true">
          <xs:complexType mixed="false">
            <xs:choice maxOccurs="unbounded">
              <xs:element name="Boolean" type="xs:boolean" minOccurs="0" />
              <xs:element name="SByte" type="xs:byte" minOccurs="0" />
              <xs:element name="Byte" type="xs:unsignedByte" minOccurs="0" />
              <xs:element name="Int16" type="xs:short" minOccurs="0" />
              <xs:element name="UInt16" type="xs:unsignedShort" minOccurs="0" />
              <xs:element name="Int32" type="xs:int" minOccurs="0" />
              <xs:element name="UInt32" type="xs:unsignedInt" minOccurs="0" />
              <xs:element name="Int64" type="xs:long" minOccurs="0" />
              <xs:element name="UInt64" type="xs:unsignedLong" minOccurs="0" />
              <xs:element name="Float" type="xs:float" minOccurs="0" />
              <xs:element name="Double" type="xs:double" minOccurs="0" />
              <xs:element name="String" type="xs:string" minOccurs="0" />
              <xs:element name="DateTime" type="xs:dateTime" minOccurs="0" />
              <xs:element name="Guid" type="tns:Guid" minOccurs="0" />
              <xs:element name="ByteString" type="xs:base64Binary" minOccurs="0" />
              <xs:element name="XmlElement" minOccurs="0" nillable="true">
                <xs:complexType>
                  <xs:sequence>
                    <xs:any minOccurs="0" processContents="lax" />
                  </xs:sequence>
                </xs:complexType>
              </xs:element>
              <xs:element name="StatusCode" type="tns:StatusCode" minOccurs="0" />
              <xs:element name="NodeId" type="tns:NodeId" minOccurs="0" />
              <xs:element name="ExpandedNodeId" type="tns:ExpandedNodeId" minOccurs="0" />
              <xs:element name="QualifiedName" type="tns:QualifiedName" minOccurs="0" />
              <xs:element name="LocalizedText" type="tns:LocalizedText" minOccurs="0" />
              <xs:element name="ExtensionObject" type="tns:ExtensionObject" minOccurs="0" />
              <xs:element name="Variant" type="tns:Variant" minOccurs="0" />
            </xs:choice>
          </xs:complexType>
        </xs:element>
      </xs:sequence>
    </xs:complexType>
    <xs:element name="Matrix" type="tns:Matrix" nillable="true" />

    <xs:complexType name="VariantValue">
      <xs:choice>
        <xs:element name="Boolean" type="xs:boolean" minOccurs="0" />
        <xs:element name="SByte" type="xs:byte" minOccurs="0" />
        <xs:element name="Byte" type="xs:unsignedByte" minOccurs="0" />
        <xs:element name="Int16" type="xs:short" minOccurs="0" />
        <xs:element name="UInt16" type="xs:unsignedShort" minOccurs="0" />
        <xs:element name="Int32" type="xs:int" minOccurs="0" />
        <xs:element name="UInt32" type="xs:unsignedInt" minOccurs="0" />
        <xs:element name="Int64" type="xs:long" minOccurs="0" />
        <xs:element name="UInt64" type="xs:unsignedLong" minOccurs="0" />
        <xs:element name="Float" type="xs:float" minOccurs="0" />
        <xs:element name="Double" type="xs:double" minOccurs="0" />
        <xs:element name="String" type="xs:string" minOccurs="0" />
        <xs:element name="DateTime" type="xs:dateTime" minOccurs="0" />
        <xs:element name="Guid" type="tns:Guid" minOccurs="0" />
        <xs:element name="ByteString" type="xs:base64Binary" minOccurs="0" />
        <xs:element name="XmlElement" minOccurs="0" nillable="true">
          <xs:complexType>
            <xs:sequence>
              <xs:any minOccurs="0" processContents="lax" />
            </xs:sequence>
          </xs:complexType>
        </xs:element>
        <xs:element name="StatusCode" type="tns:StatusCode" minOccurs="0" />
        <xs:element name="NodeId" type="tns:NodeId" minOccurs="0" />
        <xs:element name="ExpandedNodeId" type="tns:ExpandedNodeId" minOccurs="0" />
        <xs:element name="QualifiedName" type="tns:QualifiedName" minOccurs="0" />
        <xs:element name="LocalizedText" type="tns:LocalizedText" minOccurs="0" />
        <xs:element name="ExtensionObject" type="tns:ExtensionObject" minOccurs="0" />
        <xs:element name="ListOfBoolean" type="tns:ListOfBoolean" minOccurs="0" />
        <xs:element name="ListOfSByte" type="tns:ListOfSByte" minOccurs="0" />
        <xs:element name="ListOfByte" type="tns:ListOfByte" minOccurs="0" />
        <xs:element name="ListOfInt16" type="tns:ListOfInt16" minOccurs="0" />
        <xs:element name="ListOfUInt16" type="tns:ListOfUInt16" minOccurs="0" />
        <xs:element name="ListOfInt32" type="tns:ListOfInt32" minOccurs="0" />
        <xs:element name="ListOfUInt32" type="tns:ListOfUInt32" minOccurs="0" />
        <xs:element name="ListOfInt64" type="tns:ListOfInt64" minOccurs="0" />
        <xs:element name="ListOfUInt64" type="tns:ListOfUInt64" minOccurs="0" />
        <xs:element name="ListOfFloat" type="tns:ListOfFloat" minOccurs="0" />
        <xs:element name="ListOfDouble" type="tns:ListOfDouble" minOccurs="0" />
        <xs:element name="ListOfString" type="tns:ListOfString" minOccurs="0" />
        <xs:element name="ListOfDateTime" type="tns:ListOfDateTime" minOccurs="0" />
        <xs:element name="ListOfGuid" type="tns:ListOfGuid" minOccurs="0" />
        <xs:element name="ListOfByteString" type="tns:ListOfByteString" minOccurs="0" />
        <xs:element name="ListOfXmlElement" type="tns:ListOfXmlElement" minOccurs="0" />
        <xs:element name="ListOfStatusCode" type="tns:ListOfStatusCode" minOccurs="0" />
        <xs:element name="ListOfNodeId" type="tns:ListOfNodeId" minOccurs="0" />
        <xs:element name="ListOfExpandedNodeId" type="tns:ListOfExpandedNodeId" minOccurs="0" />
        <xs:element name="ListOfQualifiedName" type="tns:ListOfQualifiedName" minOccurs="0" />
        <xs:element name="ListOfLocalizedText" type="tns:ListOfLocalizedText" minOccurs="0" />
        <xs:element name="ListOfExtensionObject" type="tns:ListOfExtensionObject" minOccurs="0" />
        <xs:element name="ListOfVariant" type="tns:ListOfVariant" minOccurs="0" />
        <xs:element name="Matrix" type="tns:Matrix" minOccurs="0" />
      </xs:choice>
    </xs:complexType>

    <xs:complexType name="Variant">
      <xs:sequence>
        <xs:element name="Value" type="tns:VariantValue" minOccurs="0" nillable="true" />
      </xs:sequence>
    </xs:complexType>
    <xs:element name="Variant" type="tns:Variant" nillable="true" />
    -->

  <xs:complexType name="Variant">
    <xs:annotation>
      <xs:appinfo>
        <IsValueType xmlns="http://schemas.microsoft.com/2003/10/Serialization/">true</IsValueType>
      </xs:appinfo>
    </xs:annotation>
    <xs:sequence>
      <xs:element name="Value" minOccurs="0" nillable="true">
        <xs:complexType>
          <xs:sequence>
            <xs:any minOccurs="0" processContents="lax" />
          </xs:sequence>
        </xs:complexType>
      </xs:element>
    </xs:sequence>
  </xs:complexType>
  <xs:element name="Variant" type="tns:Variant" nillable="true" />

  <xs:complexType name="ListOfVariant">
    <xs:sequence>
      <xs:element name="Variant" type="tns:Variant" minOccurs="0" maxOccurs="unbounded" />
    </xs:sequence>
  </xs:complexType>
  <xs:element name="ListOfVariant" type="tns:ListOfVariant" nillable="true"></xs:element>

  <xs:complexType name="DataValue">
    <xs:sequence>
      <xs:element name="Value" type="tns:Variant" minOccurs="0" />
      <xs:element name="StatusCode" type="tns:StatusCode" minOccurs="0" />
      <xs:element name="SourceTimestamp" type="xs:dateTime" minOccurs="0" />
      <xs:element name="SourcePicoseconds" type="xs:unsignedShort" minOccurs="0" />
      <xs:element name="ServerTimestamp" type="xs:dateTime" minOccurs="0" />
      <xs:element name="ServerPicoseconds" type="xs:unsignedShort" minOccurs="0" />
    </xs:sequence>
  </xs:complexType>
  <xs:element name="DataValue" type="tns:DataValue" nillable="true"/>

  <xs:complexType name="ListOfDataValue">
    <xs:sequence>
      <xs:element name="DataValue" type="tns:DataValue" minOccurs="0" maxOccurs="unbounded" nillable="true" />
    </xs:sequence>
  </xs:complexType>
  <xs:element name="ListOfDataValue" type="tns:ListOfDataValue" nillable="true"></xs:element>

  <xs:element name="InvokeServiceRequest" type="xs:base64Binary" nillable="true" />
  <xs:element name="InvokeServiceResponse" type="xs:base64Binary" nillable="true" />

  <xs:element name="ImageBMP" type="xs:base64Binary" />

  <xs:element name="ImageGIF" type="xs:base64Binary" />

  <xs:element name="ImageJPG" type="xs:base64Binary" />

  <xs:element name="ImagePNG" type="xs:base64Binary" />

<<<<<<< HEAD
  <xs:element name="BitFieldMaskDataType" type="xs:unsignedLong" />

  <xs:simpleType  name="OpenFileMode">
    <xs:restriction base="xs:string">
      <xs:enumeration value="Read_1" />
      <xs:enumeration value="Write_2" />
      <xs:enumeration value="EraseExisting_4" />
      <xs:enumeration value="Append_8" />
    </xs:restriction>
  </xs:simpleType>
  <xs:element name="OpenFileMode" type="tns:OpenFileMode" />

  <xs:complexType name="ListOfOpenFileMode">
    <xs:sequence>
      <xs:element name="OpenFileMode" type="tns:OpenFileMode" minOccurs="0" maxOccurs="unbounded" />
    </xs:sequence>
  </xs:complexType>
  <xs:element name="ListOfOpenFileMode" type="tns:ListOfOpenFileMode" nillable="true"></xs:element>

  <xs:simpleType  name="TrustListMasks">
    <xs:restriction base="xs:string">
      <xs:enumeration value="None_0" />
      <xs:enumeration value="TrustedCertificates_1" />
      <xs:enumeration value="TrustedCrls_2" />
      <xs:enumeration value="IssuerCertificates_4" />
      <xs:enumeration value="IssuerCrls_8" />
      <xs:enumeration value="All_15" />
    </xs:restriction>
  </xs:simpleType>
  <xs:element name="TrustListMasks" type="tns:TrustListMasks" />

  <xs:complexType name="TrustListDataType">
    <xs:sequence>
      <xs:element name="SpecifiedLists" type="xs:unsignedInt" minOccurs="0" />
      <xs:element name="TrustedCertificates" type="ua:ListOfByteString" minOccurs="0" nillable="true" />
      <xs:element name="TrustedCrls" type="ua:ListOfByteString" minOccurs="0" nillable="true" />
      <xs:element name="IssuerCertificates" type="ua:ListOfByteString" minOccurs="0" nillable="true" />
      <xs:element name="IssuerCrls" type="ua:ListOfByteString" minOccurs="0" nillable="true" />
    </xs:sequence>
  </xs:complexType>
  <xs:element name="TrustListDataType" type="tns:TrustListDataType" />

  <xs:complexType name="ListOfTrustListDataType">
    <xs:sequence>
      <xs:element name="TrustListDataType" type="tns:TrustListDataType" minOccurs="0" maxOccurs="unbounded" nillable="true" />
    </xs:sequence>
  </xs:complexType>
  <xs:element name="ListOfTrustListDataType" type="tns:ListOfTrustListDataType" nillable="true"></xs:element>
=======
  <xs:element name="AudioDataType" type="xs:base64Binary" />

  <xs:element name="BitFieldMaskDataType" type="xs:unsignedLong" />

  <xs:complexType name="KeyValuePair">
    <xs:sequence>
      <xs:element name="Key" type="ua:QualifiedName" minOccurs="0" nillable="true" />
      <xs:element name="Value" type="ua:Variant" minOccurs="0" />
    </xs:sequence>
  </xs:complexType>
  <xs:element name="KeyValuePair" type="tns:KeyValuePair" />

  <xs:complexType name="ListOfKeyValuePair">
    <xs:sequence>
      <xs:element name="KeyValuePair" type="tns:KeyValuePair" minOccurs="0" maxOccurs="unbounded" nillable="true" />
    </xs:sequence>
  </xs:complexType>
  <xs:element name="ListOfKeyValuePair" type="tns:ListOfKeyValuePair" nillable="true"></xs:element>

  <xs:complexType name="EndpointType">
    <xs:sequence>
      <xs:element name="EndpointUrl" type="xs:string" minOccurs="0" nillable="true" />
      <xs:element name="SecurityMode" type="tns:MessageSecurityMode" minOccurs="0" />
      <xs:element name="SecurityPolicyUri" type="xs:string" minOccurs="0" nillable="true" />
      <xs:element name="TransportProfileUri" type="xs:string" minOccurs="0" nillable="true" />
    </xs:sequence>
  </xs:complexType>
  <xs:element name="EndpointType" type="tns:EndpointType" />

  <xs:complexType name="ListOfEndpointType">
    <xs:sequence>
      <xs:element name="EndpointType" type="tns:EndpointType" minOccurs="0" maxOccurs="unbounded" nillable="true" />
    </xs:sequence>
  </xs:complexType>
  <xs:element name="ListOfEndpointType" type="tns:ListOfEndpointType" nillable="true"></xs:element>

  <xs:simpleType  name="OpenFileMode">
    <xs:restriction base="xs:string">
      <xs:enumeration value="Read_1" />
      <xs:enumeration value="Write_2" />
      <xs:enumeration value="EraseExisting_4" />
      <xs:enumeration value="Append_8" />
    </xs:restriction>
  </xs:simpleType>
  <xs:element name="OpenFileMode" type="tns:OpenFileMode" />

  <xs:complexType name="ListOfOpenFileMode">
    <xs:sequence>
      <xs:element name="OpenFileMode" type="tns:OpenFileMode" minOccurs="0" maxOccurs="unbounded" />
    </xs:sequence>
  </xs:complexType>
  <xs:element name="ListOfOpenFileMode" type="tns:ListOfOpenFileMode" nillable="true"></xs:element>

  <xs:simpleType  name="IdentityCriteriaType">
    <xs:restriction base="xs:string">
      <xs:enumeration value="UserName_1" />
      <xs:enumeration value="Thumbprint_2" />
      <xs:enumeration value="Role_3" />
      <xs:enumeration value="GroupId_4" />
      <xs:enumeration value="Anonymous_5" />
      <xs:enumeration value="AuthenticatedUser_6" />
    </xs:restriction>
  </xs:simpleType>
  <xs:element name="IdentityCriteriaType" type="tns:IdentityCriteriaType" />

  <xs:complexType name="ListOfIdentityCriteriaType">
    <xs:sequence>
      <xs:element name="IdentityCriteriaType" type="tns:IdentityCriteriaType" minOccurs="0" maxOccurs="unbounded" />
    </xs:sequence>
  </xs:complexType>
  <xs:element name="ListOfIdentityCriteriaType" type="tns:ListOfIdentityCriteriaType" nillable="true"></xs:element>

  <xs:complexType name="IdentityMappingRuleType">
    <xs:sequence>
      <xs:element name="CriteriaType" type="tns:IdentityCriteriaType" minOccurs="0" />
      <xs:element name="Criteria" type="xs:string" minOccurs="0" nillable="true" />
    </xs:sequence>
  </xs:complexType>
  <xs:element name="IdentityMappingRuleType" type="tns:IdentityMappingRuleType" />

  <xs:complexType name="ListOfIdentityMappingRuleType">
    <xs:sequence>
      <xs:element name="IdentityMappingRuleType" type="tns:IdentityMappingRuleType" minOccurs="0" maxOccurs="unbounded" nillable="true" />
    </xs:sequence>
  </xs:complexType>
  <xs:element name="ListOfIdentityMappingRuleType" type="tns:ListOfIdentityMappingRuleType" nillable="true"></xs:element>

  <xs:simpleType  name="TrustListMasks">
    <xs:restriction base="xs:string">
      <xs:enumeration value="None_0" />
      <xs:enumeration value="TrustedCertificates_1" />
      <xs:enumeration value="TrustedCrls_2" />
      <xs:enumeration value="IssuerCertificates_4" />
      <xs:enumeration value="IssuerCrls_8" />
      <xs:enumeration value="All_15" />
    </xs:restriction>
  </xs:simpleType>
  <xs:element name="TrustListMasks" type="tns:TrustListMasks" />

  <xs:complexType name="TrustListDataType">
    <xs:sequence>
      <xs:element name="SpecifiedLists" type="xs:unsignedInt" minOccurs="0" />
      <xs:element name="TrustedCertificates" type="ua:ListOfByteString" minOccurs="0" nillable="true" />
      <xs:element name="TrustedCrls" type="ua:ListOfByteString" minOccurs="0" nillable="true" />
      <xs:element name="IssuerCertificates" type="ua:ListOfByteString" minOccurs="0" nillable="true" />
      <xs:element name="IssuerCrls" type="ua:ListOfByteString" minOccurs="0" nillable="true" />
    </xs:sequence>
  </xs:complexType>
  <xs:element name="TrustListDataType" type="tns:TrustListDataType" />

  <xs:complexType name="ListOfTrustListDataType">
    <xs:sequence>
      <xs:element name="TrustListDataType" type="tns:TrustListDataType" minOccurs="0" maxOccurs="unbounded" nillable="true" />
    </xs:sequence>
  </xs:complexType>
  <xs:element name="ListOfTrustListDataType" type="tns:ListOfTrustListDataType" nillable="true"></xs:element>

  <xs:complexType name="DecimalDataType">
    <xs:sequence>
      <xs:element name="Scale" type="xs:short" minOccurs="0" />
      <xs:element name="Value" type="xs:base64Binary" minOccurs="0" nillable="true" />
    </xs:sequence>
  </xs:complexType>
  <xs:element name="DecimalDataType" type="tns:DecimalDataType" />

  <xs:complexType name="DataTypeSchemaHeader">
    <xs:sequence>
      <xs:element name="Namespaces" type="ua:ListOfString" minOccurs="0" nillable="true" />
      <xs:element name="StructureDataTypes" type="tns:ListOfStructureDescription" minOccurs="0" nillable="true" />
      <xs:element name="EnumDataTypes" type="tns:ListOfEnumDescription" minOccurs="0" nillable="true" />
      <xs:element name="SimpleDataTypes" type="tns:ListOfSimpleTypeDescription" minOccurs="0" nillable="true" />
    </xs:sequence>
  </xs:complexType>
  <xs:element name="DataTypeSchemaHeader" type="tns:DataTypeSchemaHeader" />

  <xs:complexType name="ListOfDataTypeSchemaHeader">
    <xs:sequence>
      <xs:element name="DataTypeSchemaHeader" type="tns:DataTypeSchemaHeader" minOccurs="0" maxOccurs="unbounded" nillable="true" />
    </xs:sequence>
  </xs:complexType>
  <xs:element name="ListOfDataTypeSchemaHeader" type="tns:ListOfDataTypeSchemaHeader" nillable="true"></xs:element>

  <xs:complexType name="DataTypeDescription">
    <xs:sequence>
      <xs:element name="DataTypeId" type="ua:NodeId" minOccurs="0" nillable="true" />
      <xs:element name="Name" type="ua:QualifiedName" minOccurs="0" nillable="true" />
    </xs:sequence>
  </xs:complexType>
  <xs:element name="DataTypeDescription" type="tns:DataTypeDescription" />

  <xs:complexType name="ListOfDataTypeDescription">
    <xs:sequence>
      <xs:element name="DataTypeDescription" type="tns:DataTypeDescription" minOccurs="0" maxOccurs="unbounded" nillable="true" />
    </xs:sequence>
  </xs:complexType>
  <xs:element name="ListOfDataTypeDescription" type="tns:ListOfDataTypeDescription" nillable="true"></xs:element>

  <xs:complexType name="StructureDescription">
    <xs:complexContent mixed="false">
      <xs:extension base="tns:DataTypeDescription">
        <xs:sequence>
          <xs:element name="StructureDefinition" type="tns:StructureDefinition" minOccurs="0" nillable="true" />
        </xs:sequence>
      </xs:extension>
    </xs:complexContent>
  </xs:complexType>
  <xs:element name="StructureDescription" type="tns:StructureDescription" />

  <xs:complexType name="ListOfStructureDescription">
    <xs:sequence>
      <xs:element name="StructureDescription" type="tns:StructureDescription" minOccurs="0" maxOccurs="unbounded" nillable="true" />
    </xs:sequence>
  </xs:complexType>
  <xs:element name="ListOfStructureDescription" type="tns:ListOfStructureDescription" nillable="true"></xs:element>

  <xs:complexType name="EnumDescription">
    <xs:complexContent mixed="false">
      <xs:extension base="tns:DataTypeDescription">
        <xs:sequence>
          <xs:element name="EnumDefinition" type="tns:EnumDefinition" minOccurs="0" nillable="true" />
          <xs:element name="BuiltInType" type="xs:unsignedByte" minOccurs="0" />
        </xs:sequence>
      </xs:extension>
    </xs:complexContent>
  </xs:complexType>
  <xs:element name="EnumDescription" type="tns:EnumDescription" />

  <xs:complexType name="ListOfEnumDescription">
    <xs:sequence>
      <xs:element name="EnumDescription" type="tns:EnumDescription" minOccurs="0" maxOccurs="unbounded" nillable="true" />
    </xs:sequence>
  </xs:complexType>
  <xs:element name="ListOfEnumDescription" type="tns:ListOfEnumDescription" nillable="true"></xs:element>

  <xs:complexType name="SimpleTypeDescription">
    <xs:complexContent mixed="false">
      <xs:extension base="tns:DataTypeDescription">
        <xs:sequence>
          <xs:element name="BaseDataType" type="ua:NodeId" minOccurs="0" nillable="true" />
          <xs:element name="BuiltInType" type="xs:unsignedByte" minOccurs="0" />
        </xs:sequence>
      </xs:extension>
    </xs:complexContent>
  </xs:complexType>
  <xs:element name="SimpleTypeDescription" type="tns:SimpleTypeDescription" />

  <xs:complexType name="ListOfSimpleTypeDescription">
    <xs:sequence>
      <xs:element name="SimpleTypeDescription" type="tns:SimpleTypeDescription" minOccurs="0" maxOccurs="unbounded" nillable="true" />
    </xs:sequence>
  </xs:complexType>
  <xs:element name="ListOfSimpleTypeDescription" type="tns:ListOfSimpleTypeDescription" nillable="true"></xs:element>

  <xs:complexType name="UABinaryFileDataType">
    <xs:complexContent mixed="false">
      <xs:extension base="tns:DataTypeSchemaHeader">
        <xs:sequence>
          <xs:element name="SchemaLocation" type="xs:string" minOccurs="0" nillable="true" />
          <xs:element name="FileHeader" type="tns:ListOfKeyValuePair" minOccurs="0" nillable="true" />
          <xs:element name="Body" type="ua:Variant" minOccurs="0" />
        </xs:sequence>
      </xs:extension>
    </xs:complexContent>
  </xs:complexType>
  <xs:element name="UABinaryFileDataType" type="tns:UABinaryFileDataType" />

  <xs:complexType name="ListOfUABinaryFileDataType">
    <xs:sequence>
      <xs:element name="UABinaryFileDataType" type="tns:UABinaryFileDataType" minOccurs="0" maxOccurs="unbounded" nillable="true" />
    </xs:sequence>
  </xs:complexType>
  <xs:element name="ListOfUABinaryFileDataType" type="tns:ListOfUABinaryFileDataType" nillable="true"></xs:element>

  <xs:simpleType  name="PubSubState">
    <xs:restriction base="xs:string">
      <xs:enumeration value="Disabled_0" />
      <xs:enumeration value="Paused_1" />
      <xs:enumeration value="Operational_2" />
      <xs:enumeration value="Error_3" />
    </xs:restriction>
  </xs:simpleType>
  <xs:element name="PubSubState" type="tns:PubSubState" />

  <xs:complexType name="ListOfPubSubState">
    <xs:sequence>
      <xs:element name="PubSubState" type="tns:PubSubState" minOccurs="0" maxOccurs="unbounded" />
    </xs:sequence>
  </xs:complexType>
  <xs:element name="ListOfPubSubState" type="tns:ListOfPubSubState" nillable="true"></xs:element>

  <xs:complexType name="DataSetMetaDataType">
    <xs:complexContent mixed="false">
      <xs:extension base="tns:DataTypeSchemaHeader">
        <xs:sequence>
          <xs:element name="Name" type="xs:string" minOccurs="0" nillable="true" />
          <xs:element name="Description" type="ua:LocalizedText" minOccurs="0" nillable="true" />
          <xs:element name="Fields" type="tns:ListOfFieldMetaData" minOccurs="0" nillable="true" />
          <xs:element name="DataSetClassId" type="ua:Guid" minOccurs="0" />
          <xs:element name="ConfigurationVersion" type="tns:ConfigurationVersionDataType" minOccurs="0" nillable="true" />
        </xs:sequence>
      </xs:extension>
    </xs:complexContent>
  </xs:complexType>
  <xs:element name="DataSetMetaDataType" type="tns:DataSetMetaDataType" />

  <xs:complexType name="ListOfDataSetMetaDataType">
    <xs:sequence>
      <xs:element name="DataSetMetaDataType" type="tns:DataSetMetaDataType" minOccurs="0" maxOccurs="unbounded" nillable="true" />
    </xs:sequence>
  </xs:complexType>
  <xs:element name="ListOfDataSetMetaDataType" type="tns:ListOfDataSetMetaDataType" nillable="true"></xs:element>

  <xs:complexType name="FieldMetaData">
    <xs:sequence>
      <xs:element name="Name" type="xs:string" minOccurs="0" nillable="true" />
      <xs:element name="Description" type="ua:LocalizedText" minOccurs="0" nillable="true" />
      <xs:element name="FieldFlags" type="tns:DataSetFieldFlags" minOccurs="0" />
      <xs:element name="BuiltInType" type="xs:unsignedByte" minOccurs="0" />
      <xs:element name="DataType" type="ua:NodeId" minOccurs="0" nillable="true" />
      <xs:element name="ValueRank" type="xs:int" minOccurs="0" />
      <xs:element name="ArrayDimensions" type="ua:ListOfUInt32" minOccurs="0" nillable="true" />
      <xs:element name="MaxStringLength" type="xs:unsignedInt" minOccurs="0" />
      <xs:element name="DataSetFieldId" type="ua:Guid" minOccurs="0" />
      <xs:element name="Properties" type="tns:ListOfKeyValuePair" minOccurs="0" nillable="true" />
    </xs:sequence>
  </xs:complexType>
  <xs:element name="FieldMetaData" type="tns:FieldMetaData" />

  <xs:complexType name="ListOfFieldMetaData">
    <xs:sequence>
      <xs:element name="FieldMetaData" type="tns:FieldMetaData" minOccurs="0" maxOccurs="unbounded" nillable="true" />
    </xs:sequence>
  </xs:complexType>
  <xs:element name="ListOfFieldMetaData" type="tns:ListOfFieldMetaData" nillable="true"></xs:element>

  <xs:simpleType  name="DataSetFieldFlags">
    <xs:restriction base="xs:unsignedShort">
    </xs:restriction>
  </xs:simpleType>
  <xs:element name="DataSetFieldFlags" type="tns:DataSetFieldFlags" />

  <xs:complexType name="ConfigurationVersionDataType">
    <xs:sequence>
      <xs:element name="MajorVersion" type="xs:unsignedInt" minOccurs="0" />
      <xs:element name="MinorVersion" type="xs:unsignedInt" minOccurs="0" />
    </xs:sequence>
  </xs:complexType>
  <xs:element name="ConfigurationVersionDataType" type="tns:ConfigurationVersionDataType" />

  <xs:complexType name="ListOfConfigurationVersionDataType">
    <xs:sequence>
      <xs:element name="ConfigurationVersionDataType" type="tns:ConfigurationVersionDataType" minOccurs="0" maxOccurs="unbounded" nillable="true" />
    </xs:sequence>
  </xs:complexType>
  <xs:element name="ListOfConfigurationVersionDataType" type="tns:ListOfConfigurationVersionDataType" nillable="true"></xs:element>

  <xs:complexType name="PublishedDataSetDataType">
    <xs:sequence>
      <xs:element name="Name" type="xs:string" minOccurs="0" nillable="true" />
      <xs:element name="DataSetFolder" type="ua:ListOfString" minOccurs="0" nillable="true" />
      <xs:element name="DataSetMetaData" type="tns:DataSetMetaDataType" minOccurs="0" nillable="true" />
      <xs:element name="ExtensionFields" type="tns:ListOfKeyValuePair" minOccurs="0" nillable="true" />
      <xs:element name="DataSetSource" type="ua:ExtensionObject" minOccurs="0" nillable="true" />
    </xs:sequence>
  </xs:complexType>
  <xs:element name="PublishedDataSetDataType" type="tns:PublishedDataSetDataType" />

  <xs:complexType name="ListOfPublishedDataSetDataType">
    <xs:sequence>
      <xs:element name="PublishedDataSetDataType" type="tns:PublishedDataSetDataType" minOccurs="0" maxOccurs="unbounded" nillable="true" />
    </xs:sequence>
  </xs:complexType>
  <xs:element name="ListOfPublishedDataSetDataType" type="tns:ListOfPublishedDataSetDataType" nillable="true"></xs:element>

  <xs:complexType name="PublishedDataSetSourceDataType">
    <xs:sequence>
    </xs:sequence>
  </xs:complexType>
  <xs:element name="PublishedDataSetSourceDataType" type="tns:PublishedDataSetSourceDataType" />

  <xs:complexType name="ListOfPublishedDataSetSourceDataType">
    <xs:sequence>
      <xs:element name="PublishedDataSetSourceDataType" type="tns:PublishedDataSetSourceDataType" minOccurs="0" maxOccurs="unbounded" nillable="true" />
    </xs:sequence>
  </xs:complexType>
  <xs:element name="ListOfPublishedDataSetSourceDataType" type="tns:ListOfPublishedDataSetSourceDataType" nillable="true"></xs:element>

  <xs:complexType name="PublishedVariableDataType">
    <xs:sequence>
      <xs:element name="PublishedVariable" type="ua:NodeId" minOccurs="0" nillable="true" />
      <xs:element name="AttributeId" type="xs:unsignedInt" minOccurs="0" />
      <xs:element name="SamplingIntervalHint" type="xs:double" minOccurs="0" />
      <xs:element name="DeadbandType" type="xs:unsignedInt" minOccurs="0" />
      <xs:element name="DeadbandValue" type="xs:double" minOccurs="0" />
      <xs:element name="IndexRange" type="xs:string" minOccurs="0" nillable="true" />
      <xs:element name="SubstituteValue" type="ua:Variant" minOccurs="0" />
      <xs:element name="MetaDataProperties" type="ua:ListOfQualifiedName" minOccurs="0" nillable="true" />
    </xs:sequence>
  </xs:complexType>
  <xs:element name="PublishedVariableDataType" type="tns:PublishedVariableDataType" />

  <xs:complexType name="ListOfPublishedVariableDataType">
    <xs:sequence>
      <xs:element name="PublishedVariableDataType" type="tns:PublishedVariableDataType" minOccurs="0" maxOccurs="unbounded" nillable="true" />
    </xs:sequence>
  </xs:complexType>
  <xs:element name="ListOfPublishedVariableDataType" type="tns:ListOfPublishedVariableDataType" nillable="true"></xs:element>

  <xs:complexType name="PublishedDataItemsDataType">
    <xs:complexContent mixed="false">
      <xs:extension base="tns:PublishedDataSetSourceDataType">
        <xs:sequence>
          <xs:element name="PublishedData" type="tns:ListOfPublishedVariableDataType" minOccurs="0" nillable="true" />
        </xs:sequence>
      </xs:extension>
    </xs:complexContent>
  </xs:complexType>
  <xs:element name="PublishedDataItemsDataType" type="tns:PublishedDataItemsDataType" />

  <xs:complexType name="ListOfPublishedDataItemsDataType">
    <xs:sequence>
      <xs:element name="PublishedDataItemsDataType" type="tns:PublishedDataItemsDataType" minOccurs="0" maxOccurs="unbounded" nillable="true" />
    </xs:sequence>
  </xs:complexType>
  <xs:element name="ListOfPublishedDataItemsDataType" type="tns:ListOfPublishedDataItemsDataType" nillable="true"></xs:element>

  <xs:complexType name="PublishedEventsDataType">
    <xs:complexContent mixed="false">
      <xs:extension base="tns:PublishedDataSetSourceDataType">
        <xs:sequence>
          <xs:element name="EventNotifier" type="ua:NodeId" minOccurs="0" nillable="true" />
          <xs:element name="SelectedFields" type="tns:ListOfSimpleAttributeOperand" minOccurs="0" nillable="true" />
          <xs:element name="Filter" type="tns:ContentFilter" minOccurs="0" nillable="true" />
        </xs:sequence>
      </xs:extension>
    </xs:complexContent>
  </xs:complexType>
  <xs:element name="PublishedEventsDataType" type="tns:PublishedEventsDataType" />

  <xs:complexType name="ListOfPublishedEventsDataType">
    <xs:sequence>
      <xs:element name="PublishedEventsDataType" type="tns:PublishedEventsDataType" minOccurs="0" maxOccurs="unbounded" nillable="true" />
    </xs:sequence>
  </xs:complexType>
  <xs:element name="ListOfPublishedEventsDataType" type="tns:ListOfPublishedEventsDataType" nillable="true"></xs:element>

  <xs:simpleType  name="DataSetFieldContentMask">
    <xs:restriction base="xs:unsignedInt">
    </xs:restriction>
  </xs:simpleType>
  <xs:element name="DataSetFieldContentMask" type="tns:DataSetFieldContentMask" />

  <xs:complexType name="ListOfDataSetFieldContentMask">
    <xs:sequence>
      <xs:element name="DataSetFieldContentMask" type="tns:DataSetFieldContentMask" minOccurs="0" maxOccurs="unbounded" />
    </xs:sequence>
  </xs:complexType>
  <xs:element name="ListOfDataSetFieldContentMask" type="tns:ListOfDataSetFieldContentMask" nillable="true"></xs:element>

  <xs:complexType name="DataSetWriterDataType">
    <xs:sequence>
      <xs:element name="Name" type="xs:string" minOccurs="0" nillable="true" />
      <xs:element name="Enabled" type="xs:boolean" minOccurs="0" />
      <xs:element name="DataSetWriterId" type="xs:unsignedShort" minOccurs="0" />
      <xs:element name="DataSetFieldContentMask" type="tns:DataSetFieldContentMask" minOccurs="0" />
      <xs:element name="KeyFrameCount" type="xs:unsignedInt" minOccurs="0" />
      <xs:element name="DataSetName" type="xs:string" minOccurs="0" nillable="true" />
      <xs:element name="DataSetWriterProperties" type="tns:ListOfKeyValuePair" minOccurs="0" nillable="true" />
      <xs:element name="TransportSettings" type="ua:ExtensionObject" minOccurs="0" nillable="true" />
      <xs:element name="MessageSettings" type="ua:ExtensionObject" minOccurs="0" nillable="true" />
    </xs:sequence>
  </xs:complexType>
  <xs:element name="DataSetWriterDataType" type="tns:DataSetWriterDataType" />

  <xs:complexType name="ListOfDataSetWriterDataType">
    <xs:sequence>
      <xs:element name="DataSetWriterDataType" type="tns:DataSetWriterDataType" minOccurs="0" maxOccurs="unbounded" nillable="true" />
    </xs:sequence>
  </xs:complexType>
  <xs:element name="ListOfDataSetWriterDataType" type="tns:ListOfDataSetWriterDataType" nillable="true"></xs:element>

  <xs:complexType name="DataSetWriterTransportDataType">
    <xs:sequence>
    </xs:sequence>
  </xs:complexType>
  <xs:element name="DataSetWriterTransportDataType" type="tns:DataSetWriterTransportDataType" />

  <xs:complexType name="ListOfDataSetWriterTransportDataType">
    <xs:sequence>
      <xs:element name="DataSetWriterTransportDataType" type="tns:DataSetWriterTransportDataType" minOccurs="0" maxOccurs="unbounded" nillable="true" />
    </xs:sequence>
  </xs:complexType>
  <xs:element name="ListOfDataSetWriterTransportDataType" type="tns:ListOfDataSetWriterTransportDataType" nillable="true"></xs:element>

  <xs:complexType name="DataSetWriterMessageDataType">
    <xs:sequence>
    </xs:sequence>
  </xs:complexType>
  <xs:element name="DataSetWriterMessageDataType" type="tns:DataSetWriterMessageDataType" />

  <xs:complexType name="ListOfDataSetWriterMessageDataType">
    <xs:sequence>
      <xs:element name="DataSetWriterMessageDataType" type="tns:DataSetWriterMessageDataType" minOccurs="0" maxOccurs="unbounded" nillable="true" />
    </xs:sequence>
  </xs:complexType>
  <xs:element name="ListOfDataSetWriterMessageDataType" type="tns:ListOfDataSetWriterMessageDataType" nillable="true"></xs:element>

  <xs:complexType name="PubSubGroupDataType">
    <xs:sequence>
      <xs:element name="Name" type="xs:string" minOccurs="0" nillable="true" />
      <xs:element name="Enabled" type="xs:boolean" minOccurs="0" />
      <xs:element name="SecurityMode" type="tns:MessageSecurityMode" minOccurs="0" />
      <xs:element name="SecurityGroupId" type="xs:string" minOccurs="0" nillable="true" />
      <xs:element name="SecurityKeyServices" type="tns:ListOfEndpointDescription" minOccurs="0" nillable="true" />
      <xs:element name="MaxNetworkMessageSize" type="xs:unsignedInt" minOccurs="0" />
      <xs:element name="GroupProperties" type="tns:ListOfKeyValuePair" minOccurs="0" nillable="true" />
    </xs:sequence>
  </xs:complexType>
  <xs:element name="PubSubGroupDataType" type="tns:PubSubGroupDataType" />

  <xs:complexType name="ListOfPubSubGroupDataType">
    <xs:sequence>
      <xs:element name="PubSubGroupDataType" type="tns:PubSubGroupDataType" minOccurs="0" maxOccurs="unbounded" nillable="true" />
    </xs:sequence>
  </xs:complexType>
  <xs:element name="ListOfPubSubGroupDataType" type="tns:ListOfPubSubGroupDataType" nillable="true"></xs:element>

  <xs:complexType name="WriterGroupDataType">
    <xs:complexContent mixed="false">
      <xs:extension base="tns:PubSubGroupDataType">
        <xs:sequence>
          <xs:element name="WriterGroupId" type="xs:unsignedShort" minOccurs="0" />
          <xs:element name="PublishingInterval" type="xs:double" minOccurs="0" />
          <xs:element name="KeepAliveTime" type="xs:double" minOccurs="0" />
          <xs:element name="Priority" type="xs:unsignedByte" minOccurs="0" />
          <xs:element name="LocaleIds" type="ua:ListOfString" minOccurs="0" nillable="true" />
          <xs:element name="TransportSettings" type="ua:ExtensionObject" minOccurs="0" nillable="true" />
          <xs:element name="MessageSettings" type="ua:ExtensionObject" minOccurs="0" nillable="true" />
          <xs:element name="DataSetWriters" type="tns:ListOfDataSetWriterDataType" minOccurs="0" nillable="true" />
        </xs:sequence>
      </xs:extension>
    </xs:complexContent>
  </xs:complexType>
  <xs:element name="WriterGroupDataType" type="tns:WriterGroupDataType" />

  <xs:complexType name="ListOfWriterGroupDataType">
    <xs:sequence>
      <xs:element name="WriterGroupDataType" type="tns:WriterGroupDataType" minOccurs="0" maxOccurs="unbounded" nillable="true" />
    </xs:sequence>
  </xs:complexType>
  <xs:element name="ListOfWriterGroupDataType" type="tns:ListOfWriterGroupDataType" nillable="true"></xs:element>

  <xs:complexType name="WriterGroupTransportDataType">
    <xs:sequence>
    </xs:sequence>
  </xs:complexType>
  <xs:element name="WriterGroupTransportDataType" type="tns:WriterGroupTransportDataType" />

  <xs:complexType name="ListOfWriterGroupTransportDataType">
    <xs:sequence>
      <xs:element name="WriterGroupTransportDataType" type="tns:WriterGroupTransportDataType" minOccurs="0" maxOccurs="unbounded" nillable="true" />
    </xs:sequence>
  </xs:complexType>
  <xs:element name="ListOfWriterGroupTransportDataType" type="tns:ListOfWriterGroupTransportDataType" nillable="true"></xs:element>

  <xs:complexType name="WriterGroupMessageDataType">
    <xs:sequence>
    </xs:sequence>
  </xs:complexType>
  <xs:element name="WriterGroupMessageDataType" type="tns:WriterGroupMessageDataType" />

  <xs:complexType name="ListOfWriterGroupMessageDataType">
    <xs:sequence>
      <xs:element name="WriterGroupMessageDataType" type="tns:WriterGroupMessageDataType" minOccurs="0" maxOccurs="unbounded" nillable="true" />
    </xs:sequence>
  </xs:complexType>
  <xs:element name="ListOfWriterGroupMessageDataType" type="tns:ListOfWriterGroupMessageDataType" nillable="true"></xs:element>

  <xs:complexType name="PubSubConnectionDataType">
    <xs:sequence>
      <xs:element name="Name" type="xs:string" minOccurs="0" nillable="true" />
      <xs:element name="Enabled" type="xs:boolean" minOccurs="0" />
      <xs:element name="PublisherId" type="ua:Variant" minOccurs="0" />
      <xs:element name="TransportProfileUri" type="xs:string" minOccurs="0" nillable="true" />
      <xs:element name="Address" type="ua:ExtensionObject" minOccurs="0" nillable="true" />
      <xs:element name="ConnectionProperties" type="tns:ListOfKeyValuePair" minOccurs="0" nillable="true" />
      <xs:element name="TransportSettings" type="ua:ExtensionObject" minOccurs="0" nillable="true" />
      <xs:element name="WriterGroups" type="tns:ListOfWriterGroupDataType" minOccurs="0" nillable="true" />
      <xs:element name="ReaderGroups" type="tns:ListOfReaderGroupDataType" minOccurs="0" nillable="true" />
    </xs:sequence>
  </xs:complexType>
  <xs:element name="PubSubConnectionDataType" type="tns:PubSubConnectionDataType" />

  <xs:complexType name="ListOfPubSubConnectionDataType">
    <xs:sequence>
      <xs:element name="PubSubConnectionDataType" type="tns:PubSubConnectionDataType" minOccurs="0" maxOccurs="unbounded" nillable="true" />
    </xs:sequence>
  </xs:complexType>
  <xs:element name="ListOfPubSubConnectionDataType" type="tns:ListOfPubSubConnectionDataType" nillable="true"></xs:element>

  <xs:complexType name="ConnectionTransportDataType">
    <xs:sequence>
    </xs:sequence>
  </xs:complexType>
  <xs:element name="ConnectionTransportDataType" type="tns:ConnectionTransportDataType" />

  <xs:complexType name="ListOfConnectionTransportDataType">
    <xs:sequence>
      <xs:element name="ConnectionTransportDataType" type="tns:ConnectionTransportDataType" minOccurs="0" maxOccurs="unbounded" nillable="true" />
    </xs:sequence>
  </xs:complexType>
  <xs:element name="ListOfConnectionTransportDataType" type="tns:ListOfConnectionTransportDataType" nillable="true"></xs:element>

  <xs:complexType name="NetworkAddressDataType">
    <xs:sequence>
      <xs:element name="NetworkInterface" type="xs:string" minOccurs="0" nillable="true" />
    </xs:sequence>
  </xs:complexType>
  <xs:element name="NetworkAddressDataType" type="tns:NetworkAddressDataType" />

  <xs:complexType name="ListOfNetworkAddressDataType">
    <xs:sequence>
      <xs:element name="NetworkAddressDataType" type="tns:NetworkAddressDataType" minOccurs="0" maxOccurs="unbounded" nillable="true" />
    </xs:sequence>
  </xs:complexType>
  <xs:element name="ListOfNetworkAddressDataType" type="tns:ListOfNetworkAddressDataType" nillable="true"></xs:element>

  <xs:complexType name="NetworkAddressUrlDataType">
    <xs:complexContent mixed="false">
      <xs:extension base="tns:NetworkAddressDataType">
        <xs:sequence>
          <xs:element name="Url" type="xs:string" minOccurs="0" nillable="true" />
        </xs:sequence>
      </xs:extension>
    </xs:complexContent>
  </xs:complexType>
  <xs:element name="NetworkAddressUrlDataType" type="tns:NetworkAddressUrlDataType" />

  <xs:complexType name="ListOfNetworkAddressUrlDataType">
    <xs:sequence>
      <xs:element name="NetworkAddressUrlDataType" type="tns:NetworkAddressUrlDataType" minOccurs="0" maxOccurs="unbounded" nillable="true" />
    </xs:sequence>
  </xs:complexType>
  <xs:element name="ListOfNetworkAddressUrlDataType" type="tns:ListOfNetworkAddressUrlDataType" nillable="true"></xs:element>

  <xs:complexType name="ReaderGroupDataType">
    <xs:complexContent mixed="false">
      <xs:extension base="tns:PubSubGroupDataType">
        <xs:sequence>
          <xs:element name="TransportSettings" type="ua:ExtensionObject" minOccurs="0" nillable="true" />
          <xs:element name="MessageSettings" type="ua:ExtensionObject" minOccurs="0" nillable="true" />
          <xs:element name="DataSetReaders" type="tns:ListOfDataSetReaderDataType" minOccurs="0" nillable="true" />
        </xs:sequence>
      </xs:extension>
    </xs:complexContent>
  </xs:complexType>
  <xs:element name="ReaderGroupDataType" type="tns:ReaderGroupDataType" />

  <xs:complexType name="ListOfReaderGroupDataType">
    <xs:sequence>
      <xs:element name="ReaderGroupDataType" type="tns:ReaderGroupDataType" minOccurs="0" maxOccurs="unbounded" nillable="true" />
    </xs:sequence>
  </xs:complexType>
  <xs:element name="ListOfReaderGroupDataType" type="tns:ListOfReaderGroupDataType" nillable="true"></xs:element>

  <xs:complexType name="ReaderGroupTransportDataType">
    <xs:sequence>
    </xs:sequence>
  </xs:complexType>
  <xs:element name="ReaderGroupTransportDataType" type="tns:ReaderGroupTransportDataType" />

  <xs:complexType name="ListOfReaderGroupTransportDataType">
    <xs:sequence>
      <xs:element name="ReaderGroupTransportDataType" type="tns:ReaderGroupTransportDataType" minOccurs="0" maxOccurs="unbounded" nillable="true" />
    </xs:sequence>
  </xs:complexType>
  <xs:element name="ListOfReaderGroupTransportDataType" type="tns:ListOfReaderGroupTransportDataType" nillable="true"></xs:element>

  <xs:complexType name="ReaderGroupMessageDataType">
    <xs:sequence>
    </xs:sequence>
  </xs:complexType>
  <xs:element name="ReaderGroupMessageDataType" type="tns:ReaderGroupMessageDataType" />

  <xs:complexType name="ListOfReaderGroupMessageDataType">
    <xs:sequence>
      <xs:element name="ReaderGroupMessageDataType" type="tns:ReaderGroupMessageDataType" minOccurs="0" maxOccurs="unbounded" nillable="true" />
    </xs:sequence>
  </xs:complexType>
  <xs:element name="ListOfReaderGroupMessageDataType" type="tns:ListOfReaderGroupMessageDataType" nillable="true"></xs:element>

  <xs:complexType name="DataSetReaderDataType">
    <xs:sequence>
      <xs:element name="Name" type="xs:string" minOccurs="0" nillable="true" />
      <xs:element name="Enabled" type="xs:boolean" minOccurs="0" />
      <xs:element name="PublisherId" type="ua:Variant" minOccurs="0" />
      <xs:element name="WriterGroupId" type="xs:unsignedShort" minOccurs="0" />
      <xs:element name="DataSetWriterId" type="xs:unsignedShort" minOccurs="0" />
      <xs:element name="DataSetMetaData" type="tns:DataSetMetaDataType" minOccurs="0" nillable="true" />
      <xs:element name="DataSetFieldContentMask" type="tns:DataSetFieldContentMask" minOccurs="0" />
      <xs:element name="MessageReceiveTimeout" type="xs:double" minOccurs="0" />
      <xs:element name="SecurityMode" type="tns:MessageSecurityMode" minOccurs="0" />
      <xs:element name="SecurityGroupId" type="xs:string" minOccurs="0" nillable="true" />
      <xs:element name="SecurityKeyServices" type="tns:ListOfEndpointDescription" minOccurs="0" nillable="true" />
      <xs:element name="DataSetReaderProperties" type="tns:ListOfKeyValuePair" minOccurs="0" nillable="true" />
      <xs:element name="TransportSettings" type="ua:ExtensionObject" minOccurs="0" nillable="true" />
      <xs:element name="MessageSettings" type="ua:ExtensionObject" minOccurs="0" nillable="true" />
      <xs:element name="SubscribedDataSet" type="ua:ExtensionObject" minOccurs="0" nillable="true" />
    </xs:sequence>
  </xs:complexType>
  <xs:element name="DataSetReaderDataType" type="tns:DataSetReaderDataType" />

  <xs:complexType name="ListOfDataSetReaderDataType">
    <xs:sequence>
      <xs:element name="DataSetReaderDataType" type="tns:DataSetReaderDataType" minOccurs="0" maxOccurs="unbounded" nillable="true" />
    </xs:sequence>
  </xs:complexType>
  <xs:element name="ListOfDataSetReaderDataType" type="tns:ListOfDataSetReaderDataType" nillable="true"></xs:element>

  <xs:complexType name="DataSetReaderTransportDataType">
    <xs:sequence>
    </xs:sequence>
  </xs:complexType>
  <xs:element name="DataSetReaderTransportDataType" type="tns:DataSetReaderTransportDataType" />

  <xs:complexType name="ListOfDataSetReaderTransportDataType">
    <xs:sequence>
      <xs:element name="DataSetReaderTransportDataType" type="tns:DataSetReaderTransportDataType" minOccurs="0" maxOccurs="unbounded" nillable="true" />
    </xs:sequence>
  </xs:complexType>
  <xs:element name="ListOfDataSetReaderTransportDataType" type="tns:ListOfDataSetReaderTransportDataType" nillable="true"></xs:element>

  <xs:complexType name="DataSetReaderMessageDataType">
    <xs:sequence>
    </xs:sequence>
  </xs:complexType>
  <xs:element name="DataSetReaderMessageDataType" type="tns:DataSetReaderMessageDataType" />

  <xs:complexType name="ListOfDataSetReaderMessageDataType">
    <xs:sequence>
      <xs:element name="DataSetReaderMessageDataType" type="tns:DataSetReaderMessageDataType" minOccurs="0" maxOccurs="unbounded" nillable="true" />
    </xs:sequence>
  </xs:complexType>
  <xs:element name="ListOfDataSetReaderMessageDataType" type="tns:ListOfDataSetReaderMessageDataType" nillable="true"></xs:element>

  <xs:complexType name="SubscribedDataSetDataType">
    <xs:sequence>
    </xs:sequence>
  </xs:complexType>
  <xs:element name="SubscribedDataSetDataType" type="tns:SubscribedDataSetDataType" />

  <xs:complexType name="ListOfSubscribedDataSetDataType">
    <xs:sequence>
      <xs:element name="SubscribedDataSetDataType" type="tns:SubscribedDataSetDataType" minOccurs="0" maxOccurs="unbounded" nillable="true" />
    </xs:sequence>
  </xs:complexType>
  <xs:element name="ListOfSubscribedDataSetDataType" type="tns:ListOfSubscribedDataSetDataType" nillable="true"></xs:element>

  <xs:complexType name="TargetVariablesDataType">
    <xs:complexContent mixed="false">
      <xs:extension base="tns:SubscribedDataSetDataType">
        <xs:sequence>
          <xs:element name="TargetVariables" type="tns:ListOfFieldTargetDataType" minOccurs="0" nillable="true" />
        </xs:sequence>
      </xs:extension>
    </xs:complexContent>
  </xs:complexType>
  <xs:element name="TargetVariablesDataType" type="tns:TargetVariablesDataType" />

  <xs:complexType name="ListOfTargetVariablesDataType">
    <xs:sequence>
      <xs:element name="TargetVariablesDataType" type="tns:TargetVariablesDataType" minOccurs="0" maxOccurs="unbounded" nillable="true" />
    </xs:sequence>
  </xs:complexType>
  <xs:element name="ListOfTargetVariablesDataType" type="tns:ListOfTargetVariablesDataType" nillable="true"></xs:element>

  <xs:complexType name="FieldTargetDataType">
    <xs:sequence>
      <xs:element name="DataSetFieldId" type="ua:Guid" minOccurs="0" />
      <xs:element name="ReceiverIndexRange" type="xs:string" minOccurs="0" nillable="true" />
      <xs:element name="TargetNodeId" type="ua:NodeId" minOccurs="0" nillable="true" />
      <xs:element name="AttributeId" type="xs:unsignedInt" minOccurs="0" />
      <xs:element name="WriteIndexRange" type="xs:string" minOccurs="0" nillable="true" />
      <xs:element name="OverrideValueHandling" type="tns:OverrideValueHandling" minOccurs="0" />
      <xs:element name="OverrideValue" type="ua:Variant" minOccurs="0" />
    </xs:sequence>
  </xs:complexType>
  <xs:element name="FieldTargetDataType" type="tns:FieldTargetDataType" />

  <xs:complexType name="ListOfFieldTargetDataType">
    <xs:sequence>
      <xs:element name="FieldTargetDataType" type="tns:FieldTargetDataType" minOccurs="0" maxOccurs="unbounded" nillable="true" />
    </xs:sequence>
  </xs:complexType>
  <xs:element name="ListOfFieldTargetDataType" type="tns:ListOfFieldTargetDataType" nillable="true"></xs:element>

  <xs:simpleType  name="OverrideValueHandling">
    <xs:restriction base="xs:string">
      <xs:enumeration value="Disabled_0" />
      <xs:enumeration value="LastUseableValue_1" />
      <xs:enumeration value="OverrideValue_2" />
    </xs:restriction>
  </xs:simpleType>
  <xs:element name="OverrideValueHandling" type="tns:OverrideValueHandling" />

  <xs:complexType name="ListOfOverrideValueHandling">
    <xs:sequence>
      <xs:element name="OverrideValueHandling" type="tns:OverrideValueHandling" minOccurs="0" maxOccurs="unbounded" />
    </xs:sequence>
  </xs:complexType>
  <xs:element name="ListOfOverrideValueHandling" type="tns:ListOfOverrideValueHandling" nillable="true"></xs:element>

  <xs:complexType name="SubscribedDataSetMirrorDataType">
    <xs:complexContent mixed="false">
      <xs:extension base="tns:SubscribedDataSetDataType">
        <xs:sequence>
          <xs:element name="ParentNodeName" type="xs:string" minOccurs="0" nillable="true" />
          <xs:element name="RolePermissions" type="tns:ListOfRolePermissionType" minOccurs="0" nillable="true" />
        </xs:sequence>
      </xs:extension>
    </xs:complexContent>
  </xs:complexType>
  <xs:element name="SubscribedDataSetMirrorDataType" type="tns:SubscribedDataSetMirrorDataType" />

  <xs:complexType name="ListOfSubscribedDataSetMirrorDataType">
    <xs:sequence>
      <xs:element name="SubscribedDataSetMirrorDataType" type="tns:SubscribedDataSetMirrorDataType" minOccurs="0" maxOccurs="unbounded" nillable="true" />
    </xs:sequence>
  </xs:complexType>
  <xs:element name="ListOfSubscribedDataSetMirrorDataType" type="tns:ListOfSubscribedDataSetMirrorDataType" nillable="true"></xs:element>

  <xs:complexType name="PubSubConfigurationDataType">
    <xs:sequence>
      <xs:element name="PublishedDataSets" type="tns:ListOfPublishedDataSetDataType" minOccurs="0" nillable="true" />
      <xs:element name="Connections" type="tns:ListOfPubSubConnectionDataType" minOccurs="0" nillable="true" />
      <xs:element name="Enabled" type="xs:boolean" minOccurs="0" />
    </xs:sequence>
  </xs:complexType>
  <xs:element name="PubSubConfigurationDataType" type="tns:PubSubConfigurationDataType" />

  <xs:complexType name="ListOfPubSubConfigurationDataType">
    <xs:sequence>
      <xs:element name="PubSubConfigurationDataType" type="tns:PubSubConfigurationDataType" minOccurs="0" maxOccurs="unbounded" nillable="true" />
    </xs:sequence>
  </xs:complexType>
  <xs:element name="ListOfPubSubConfigurationDataType" type="tns:ListOfPubSubConfigurationDataType" nillable="true"></xs:element>

  <xs:simpleType  name="DataSetOrderingType">
    <xs:restriction base="xs:string">
      <xs:enumeration value="Undefined_0" />
      <xs:enumeration value="AscendingWriterId_1" />
      <xs:enumeration value="AscendingWriterIdSingle_2" />
    </xs:restriction>
  </xs:simpleType>
  <xs:element name="DataSetOrderingType" type="tns:DataSetOrderingType" />

  <xs:complexType name="ListOfDataSetOrderingType">
    <xs:sequence>
      <xs:element name="DataSetOrderingType" type="tns:DataSetOrderingType" minOccurs="0" maxOccurs="unbounded" />
    </xs:sequence>
  </xs:complexType>
  <xs:element name="ListOfDataSetOrderingType" type="tns:ListOfDataSetOrderingType" nillable="true"></xs:element>

  <xs:simpleType  name="UadpNetworkMessageContentMask">
    <xs:restriction base="xs:unsignedInt">
    </xs:restriction>
  </xs:simpleType>
  <xs:element name="UadpNetworkMessageContentMask" type="tns:UadpNetworkMessageContentMask" />

  <xs:complexType name="ListOfUadpNetworkMessageContentMask">
    <xs:sequence>
      <xs:element name="UadpNetworkMessageContentMask" type="tns:UadpNetworkMessageContentMask" minOccurs="0" maxOccurs="unbounded" />
    </xs:sequence>
  </xs:complexType>
  <xs:element name="ListOfUadpNetworkMessageContentMask" type="tns:ListOfUadpNetworkMessageContentMask" nillable="true"></xs:element>

  <xs:complexType name="UadpWriterGroupMessageDataType">
    <xs:complexContent mixed="false">
      <xs:extension base="tns:WriterGroupMessageDataType">
        <xs:sequence>
          <xs:element name="GroupVersion" type="xs:unsignedInt" minOccurs="0" />
          <xs:element name="DataSetOrdering" type="tns:DataSetOrderingType" minOccurs="0" />
          <xs:element name="NetworkMessageContentMask" type="tns:UadpNetworkMessageContentMask" minOccurs="0" />
          <xs:element name="SamplingOffset" type="xs:double" minOccurs="0" />
          <xs:element name="PublishingOffset" type="ua:ListOfDouble" minOccurs="0" nillable="true" />
        </xs:sequence>
      </xs:extension>
    </xs:complexContent>
  </xs:complexType>
  <xs:element name="UadpWriterGroupMessageDataType" type="tns:UadpWriterGroupMessageDataType" />

  <xs:complexType name="ListOfUadpWriterGroupMessageDataType">
    <xs:sequence>
      <xs:element name="UadpWriterGroupMessageDataType" type="tns:UadpWriterGroupMessageDataType" minOccurs="0" maxOccurs="unbounded" nillable="true" />
    </xs:sequence>
  </xs:complexType>
  <xs:element name="ListOfUadpWriterGroupMessageDataType" type="tns:ListOfUadpWriterGroupMessageDataType" nillable="true"></xs:element>

  <xs:simpleType  name="UadpDataSetMessageContentMask">
    <xs:restriction base="xs:unsignedInt">
    </xs:restriction>
  </xs:simpleType>
  <xs:element name="UadpDataSetMessageContentMask" type="tns:UadpDataSetMessageContentMask" />

  <xs:complexType name="ListOfUadpDataSetMessageContentMask">
    <xs:sequence>
      <xs:element name="UadpDataSetMessageContentMask" type="tns:UadpDataSetMessageContentMask" minOccurs="0" maxOccurs="unbounded" />
    </xs:sequence>
  </xs:complexType>
  <xs:element name="ListOfUadpDataSetMessageContentMask" type="tns:ListOfUadpDataSetMessageContentMask" nillable="true"></xs:element>

  <xs:complexType name="UadpDataSetWriterMessageDataType">
    <xs:complexContent mixed="false">
      <xs:extension base="tns:DataSetWriterMessageDataType">
        <xs:sequence>
          <xs:element name="DataSetMessageContentMask" type="tns:UadpDataSetMessageContentMask" minOccurs="0" />
          <xs:element name="ConfiguredSize" type="xs:unsignedShort" minOccurs="0" />
          <xs:element name="NetworkMessageNumber" type="xs:unsignedShort" minOccurs="0" />
          <xs:element name="DataSetOffset" type="xs:unsignedShort" minOccurs="0" />
        </xs:sequence>
      </xs:extension>
    </xs:complexContent>
  </xs:complexType>
  <xs:element name="UadpDataSetWriterMessageDataType" type="tns:UadpDataSetWriterMessageDataType" />

  <xs:complexType name="ListOfUadpDataSetWriterMessageDataType">
    <xs:sequence>
      <xs:element name="UadpDataSetWriterMessageDataType" type="tns:UadpDataSetWriterMessageDataType" minOccurs="0" maxOccurs="unbounded" nillable="true" />
    </xs:sequence>
  </xs:complexType>
  <xs:element name="ListOfUadpDataSetWriterMessageDataType" type="tns:ListOfUadpDataSetWriterMessageDataType" nillable="true"></xs:element>

  <xs:complexType name="UadpDataSetReaderMessageDataType">
    <xs:complexContent mixed="false">
      <xs:extension base="tns:DataSetReaderMessageDataType">
        <xs:sequence>
          <xs:element name="GroupVersion" type="xs:unsignedInt" minOccurs="0" />
          <xs:element name="NetworkMessageNumber" type="xs:unsignedShort" minOccurs="0" />
          <xs:element name="DataSetOffset" type="xs:unsignedShort" minOccurs="0" />
          <xs:element name="DataSetClassId" type="ua:Guid" minOccurs="0" />
          <xs:element name="NetworkMessageContentMask" type="tns:UadpNetworkMessageContentMask" minOccurs="0" />
          <xs:element name="DataSetMessageContentMask" type="tns:UadpDataSetMessageContentMask" minOccurs="0" />
          <xs:element name="PublishingInterval" type="xs:double" minOccurs="0" />
          <xs:element name="ReceiveOffset" type="xs:double" minOccurs="0" />
          <xs:element name="ProcessingOffset" type="xs:double" minOccurs="0" />
        </xs:sequence>
      </xs:extension>
    </xs:complexContent>
  </xs:complexType>
  <xs:element name="UadpDataSetReaderMessageDataType" type="tns:UadpDataSetReaderMessageDataType" />

  <xs:complexType name="ListOfUadpDataSetReaderMessageDataType">
    <xs:sequence>
      <xs:element name="UadpDataSetReaderMessageDataType" type="tns:UadpDataSetReaderMessageDataType" minOccurs="0" maxOccurs="unbounded" nillable="true" />
    </xs:sequence>
  </xs:complexType>
  <xs:element name="ListOfUadpDataSetReaderMessageDataType" type="tns:ListOfUadpDataSetReaderMessageDataType" nillable="true"></xs:element>

  <xs:simpleType  name="JsonNetworkMessageContentMask">
    <xs:restriction base="xs:unsignedInt">
    </xs:restriction>
  </xs:simpleType>
  <xs:element name="JsonNetworkMessageContentMask" type="tns:JsonNetworkMessageContentMask" />

  <xs:complexType name="ListOfJsonNetworkMessageContentMask">
    <xs:sequence>
      <xs:element name="JsonNetworkMessageContentMask" type="tns:JsonNetworkMessageContentMask" minOccurs="0" maxOccurs="unbounded" />
    </xs:sequence>
  </xs:complexType>
  <xs:element name="ListOfJsonNetworkMessageContentMask" type="tns:ListOfJsonNetworkMessageContentMask" nillable="true"></xs:element>

  <xs:complexType name="JsonWriterGroupMessageDataType">
    <xs:complexContent mixed="false">
      <xs:extension base="tns:WriterGroupMessageDataType">
        <xs:sequence>
          <xs:element name="NetworkMessageContentMask" type="tns:JsonNetworkMessageContentMask" minOccurs="0" />
        </xs:sequence>
      </xs:extension>
    </xs:complexContent>
  </xs:complexType>
  <xs:element name="JsonWriterGroupMessageDataType" type="tns:JsonWriterGroupMessageDataType" />

  <xs:complexType name="ListOfJsonWriterGroupMessageDataType">
    <xs:sequence>
      <xs:element name="JsonWriterGroupMessageDataType" type="tns:JsonWriterGroupMessageDataType" minOccurs="0" maxOccurs="unbounded" nillable="true" />
    </xs:sequence>
  </xs:complexType>
  <xs:element name="ListOfJsonWriterGroupMessageDataType" type="tns:ListOfJsonWriterGroupMessageDataType" nillable="true"></xs:element>

  <xs:simpleType  name="JsonDataSetMessageContentMask">
    <xs:restriction base="xs:unsignedInt">
    </xs:restriction>
  </xs:simpleType>
  <xs:element name="JsonDataSetMessageContentMask" type="tns:JsonDataSetMessageContentMask" />

  <xs:complexType name="ListOfJsonDataSetMessageContentMask">
    <xs:sequence>
      <xs:element name="JsonDataSetMessageContentMask" type="tns:JsonDataSetMessageContentMask" minOccurs="0" maxOccurs="unbounded" />
    </xs:sequence>
  </xs:complexType>
  <xs:element name="ListOfJsonDataSetMessageContentMask" type="tns:ListOfJsonDataSetMessageContentMask" nillable="true"></xs:element>

  <xs:complexType name="JsonDataSetWriterMessageDataType">
    <xs:complexContent mixed="false">
      <xs:extension base="tns:DataSetWriterMessageDataType">
        <xs:sequence>
          <xs:element name="DataSetMessageContentMask" type="tns:JsonDataSetMessageContentMask" minOccurs="0" />
        </xs:sequence>
      </xs:extension>
    </xs:complexContent>
  </xs:complexType>
  <xs:element name="JsonDataSetWriterMessageDataType" type="tns:JsonDataSetWriterMessageDataType" />

  <xs:complexType name="ListOfJsonDataSetWriterMessageDataType">
    <xs:sequence>
      <xs:element name="JsonDataSetWriterMessageDataType" type="tns:JsonDataSetWriterMessageDataType" minOccurs="0" maxOccurs="unbounded" nillable="true" />
    </xs:sequence>
  </xs:complexType>
  <xs:element name="ListOfJsonDataSetWriterMessageDataType" type="tns:ListOfJsonDataSetWriterMessageDataType" nillable="true"></xs:element>

  <xs:complexType name="JsonDataSetReaderMessageDataType">
    <xs:complexContent mixed="false">
      <xs:extension base="tns:DataSetReaderMessageDataType">
        <xs:sequence>
          <xs:element name="NetworkMessageContentMask" type="tns:JsonNetworkMessageContentMask" minOccurs="0" />
          <xs:element name="DataSetMessageContentMask" type="tns:JsonDataSetMessageContentMask" minOccurs="0" />
        </xs:sequence>
      </xs:extension>
    </xs:complexContent>
  </xs:complexType>
  <xs:element name="JsonDataSetReaderMessageDataType" type="tns:JsonDataSetReaderMessageDataType" />

  <xs:complexType name="ListOfJsonDataSetReaderMessageDataType">
    <xs:sequence>
      <xs:element name="JsonDataSetReaderMessageDataType" type="tns:JsonDataSetReaderMessageDataType" minOccurs="0" maxOccurs="unbounded" nillable="true" />
    </xs:sequence>
  </xs:complexType>
  <xs:element name="ListOfJsonDataSetReaderMessageDataType" type="tns:ListOfJsonDataSetReaderMessageDataType" nillable="true"></xs:element>

  <xs:complexType name="DatagramConnectionTransportDataType">
    <xs:complexContent mixed="false">
      <xs:extension base="tns:ConnectionTransportDataType">
        <xs:sequence>
          <xs:element name="DiscoveryAddress" type="ua:ExtensionObject" minOccurs="0" nillable="true" />
        </xs:sequence>
      </xs:extension>
    </xs:complexContent>
  </xs:complexType>
  <xs:element name="DatagramConnectionTransportDataType" type="tns:DatagramConnectionTransportDataType" />

  <xs:complexType name="ListOfDatagramConnectionTransportDataType">
    <xs:sequence>
      <xs:element name="DatagramConnectionTransportDataType" type="tns:DatagramConnectionTransportDataType" minOccurs="0" maxOccurs="unbounded" nillable="true" />
    </xs:sequence>
  </xs:complexType>
  <xs:element name="ListOfDatagramConnectionTransportDataType" type="tns:ListOfDatagramConnectionTransportDataType" nillable="true"></xs:element>

  <xs:complexType name="DatagramWriterGroupTransportDataType">
    <xs:complexContent mixed="false">
      <xs:extension base="tns:WriterGroupTransportDataType">
        <xs:sequence>
          <xs:element name="MessageRepeatCount" type="xs:unsignedByte" minOccurs="0" />
          <xs:element name="MessageRepeatDelay" type="xs:double" minOccurs="0" />
        </xs:sequence>
      </xs:extension>
    </xs:complexContent>
  </xs:complexType>
  <xs:element name="DatagramWriterGroupTransportDataType" type="tns:DatagramWriterGroupTransportDataType" />

  <xs:complexType name="ListOfDatagramWriterGroupTransportDataType">
    <xs:sequence>
      <xs:element name="DatagramWriterGroupTransportDataType" type="tns:DatagramWriterGroupTransportDataType" minOccurs="0" maxOccurs="unbounded" nillable="true" />
    </xs:sequence>
  </xs:complexType>
  <xs:element name="ListOfDatagramWriterGroupTransportDataType" type="tns:ListOfDatagramWriterGroupTransportDataType" nillable="true"></xs:element>

  <xs:complexType name="BrokerConnectionTransportDataType">
    <xs:complexContent mixed="false">
      <xs:extension base="tns:ConnectionTransportDataType">
        <xs:sequence>
          <xs:element name="ResourceUri" type="xs:string" minOccurs="0" nillable="true" />
          <xs:element name="AuthenticationProfileUri" type="xs:string" minOccurs="0" nillable="true" />
        </xs:sequence>
      </xs:extension>
    </xs:complexContent>
  </xs:complexType>
  <xs:element name="BrokerConnectionTransportDataType" type="tns:BrokerConnectionTransportDataType" />

  <xs:complexType name="ListOfBrokerConnectionTransportDataType">
    <xs:sequence>
      <xs:element name="BrokerConnectionTransportDataType" type="tns:BrokerConnectionTransportDataType" minOccurs="0" maxOccurs="unbounded" nillable="true" />
    </xs:sequence>
  </xs:complexType>
  <xs:element name="ListOfBrokerConnectionTransportDataType" type="tns:ListOfBrokerConnectionTransportDataType" nillable="true"></xs:element>

  <xs:simpleType  name="BrokerTransportQualityOfService">
    <xs:restriction base="xs:string">
      <xs:enumeration value="NotSpecified_0" />
      <xs:enumeration value="BestEffort_1" />
      <xs:enumeration value="AtLeastOnce_2" />
      <xs:enumeration value="AtMostOnce_3" />
      <xs:enumeration value="ExactlyOnce_4" />
    </xs:restriction>
  </xs:simpleType>
  <xs:element name="BrokerTransportQualityOfService" type="tns:BrokerTransportQualityOfService" />

  <xs:complexType name="ListOfBrokerTransportQualityOfService">
    <xs:sequence>
      <xs:element name="BrokerTransportQualityOfService" type="tns:BrokerTransportQualityOfService" minOccurs="0" maxOccurs="unbounded" />
    </xs:sequence>
  </xs:complexType>
  <xs:element name="ListOfBrokerTransportQualityOfService" type="tns:ListOfBrokerTransportQualityOfService" nillable="true"></xs:element>

  <xs:complexType name="BrokerWriterGroupTransportDataType">
    <xs:complexContent mixed="false">
      <xs:extension base="tns:WriterGroupTransportDataType">
        <xs:sequence>
          <xs:element name="QueueName" type="xs:string" minOccurs="0" nillable="true" />
          <xs:element name="ResourceUri" type="xs:string" minOccurs="0" nillable="true" />
          <xs:element name="AuthenticationProfileUri" type="xs:string" minOccurs="0" nillable="true" />
          <xs:element name="RequestedDeliveryGuarantee" type="tns:BrokerTransportQualityOfService" minOccurs="0" />
        </xs:sequence>
      </xs:extension>
    </xs:complexContent>
  </xs:complexType>
  <xs:element name="BrokerWriterGroupTransportDataType" type="tns:BrokerWriterGroupTransportDataType" />

  <xs:complexType name="ListOfBrokerWriterGroupTransportDataType">
    <xs:sequence>
      <xs:element name="BrokerWriterGroupTransportDataType" type="tns:BrokerWriterGroupTransportDataType" minOccurs="0" maxOccurs="unbounded" nillable="true" />
    </xs:sequence>
  </xs:complexType>
  <xs:element name="ListOfBrokerWriterGroupTransportDataType" type="tns:ListOfBrokerWriterGroupTransportDataType" nillable="true"></xs:element>

  <xs:complexType name="BrokerDataSetWriterTransportDataType">
    <xs:complexContent mixed="false">
      <xs:extension base="tns:DataSetWriterTransportDataType">
        <xs:sequence>
          <xs:element name="QueueName" type="xs:string" minOccurs="0" nillable="true" />
          <xs:element name="ResourceUri" type="xs:string" minOccurs="0" nillable="true" />
          <xs:element name="AuthenticationProfileUri" type="xs:string" minOccurs="0" nillable="true" />
          <xs:element name="MetaDataQueueName" type="xs:string" minOccurs="0" nillable="true" />
          <xs:element name="MetaDataUpdateTime" type="xs:double" minOccurs="0" />
        </xs:sequence>
      </xs:extension>
    </xs:complexContent>
  </xs:complexType>
  <xs:element name="BrokerDataSetWriterTransportDataType" type="tns:BrokerDataSetWriterTransportDataType" />

  <xs:complexType name="ListOfBrokerDataSetWriterTransportDataType">
    <xs:sequence>
      <xs:element name="BrokerDataSetWriterTransportDataType" type="tns:BrokerDataSetWriterTransportDataType" minOccurs="0" maxOccurs="unbounded" nillable="true" />
    </xs:sequence>
  </xs:complexType>
  <xs:element name="ListOfBrokerDataSetWriterTransportDataType" type="tns:ListOfBrokerDataSetWriterTransportDataType" nillable="true"></xs:element>

  <xs:complexType name="BrokerDataSetReaderTransportDataType">
    <xs:complexContent mixed="false">
      <xs:extension base="tns:DataSetReaderTransportDataType">
        <xs:sequence>
          <xs:element name="QueueName" type="xs:string" minOccurs="0" nillable="true" />
          <xs:element name="ResourceUri" type="xs:string" minOccurs="0" nillable="true" />
          <xs:element name="AuthenticationProfileUri" type="xs:string" minOccurs="0" nillable="true" />
          <xs:element name="RequestedDeliveryGuarantee" type="tns:BrokerTransportQualityOfService" minOccurs="0" />
          <xs:element name="MetaDataQueueName" type="xs:string" minOccurs="0" nillable="true" />
        </xs:sequence>
      </xs:extension>
    </xs:complexContent>
  </xs:complexType>
  <xs:element name="BrokerDataSetReaderTransportDataType" type="tns:BrokerDataSetReaderTransportDataType" />

  <xs:complexType name="ListOfBrokerDataSetReaderTransportDataType">
    <xs:sequence>
      <xs:element name="BrokerDataSetReaderTransportDataType" type="tns:BrokerDataSetReaderTransportDataType" minOccurs="0" maxOccurs="unbounded" nillable="true" />
    </xs:sequence>
  </xs:complexType>
  <xs:element name="ListOfBrokerDataSetReaderTransportDataType" type="tns:ListOfBrokerDataSetReaderTransportDataType" nillable="true"></xs:element>

  <xs:simpleType  name="DiagnosticsLevel">
    <xs:restriction base="xs:string">
      <xs:enumeration value="Basic_0" />
      <xs:enumeration value="Advanced_1" />
      <xs:enumeration value="Info_2" />
      <xs:enumeration value="Log_3" />
      <xs:enumeration value="Debug_4" />
    </xs:restriction>
  </xs:simpleType>
  <xs:element name="DiagnosticsLevel" type="tns:DiagnosticsLevel" />

  <xs:complexType name="ListOfDiagnosticsLevel">
    <xs:sequence>
      <xs:element name="DiagnosticsLevel" type="tns:DiagnosticsLevel" minOccurs="0" maxOccurs="unbounded" />
    </xs:sequence>
  </xs:complexType>
  <xs:element name="ListOfDiagnosticsLevel" type="tns:ListOfDiagnosticsLevel" nillable="true"></xs:element>

  <xs:simpleType  name="PubSubDiagnosticsCounterClassification">
    <xs:restriction base="xs:string">
      <xs:enumeration value="Information_0" />
      <xs:enumeration value="Error_1" />
    </xs:restriction>
  </xs:simpleType>
  <xs:element name="PubSubDiagnosticsCounterClassification" type="tns:PubSubDiagnosticsCounterClassification" />

  <xs:complexType name="ListOfPubSubDiagnosticsCounterClassification">
    <xs:sequence>
      <xs:element name="PubSubDiagnosticsCounterClassification" type="tns:PubSubDiagnosticsCounterClassification" minOccurs="0" maxOccurs="unbounded" />
    </xs:sequence>
  </xs:complexType>
  <xs:element name="ListOfPubSubDiagnosticsCounterClassification" type="tns:ListOfPubSubDiagnosticsCounterClassification" nillable="true"></xs:element>
>>>>>>> 7faafe65

  <xs:simpleType  name="IdType">
    <xs:annotation>
      <xs:documentation>The type of identifier used in a node id.</xs:documentation>
    </xs:annotation>
    <xs:restriction base="xs:string">
      <xs:enumeration value="Numeric_0" />
      <xs:enumeration value="String_1" />
      <xs:enumeration value="Guid_2" />
      <xs:enumeration value="Opaque_3" />
    </xs:restriction>
  </xs:simpleType>
  <xs:element name="IdType" type="tns:IdType" />

  <xs:complexType name="ListOfIdType">
    <xs:sequence>
      <xs:element name="IdType" type="tns:IdType" minOccurs="0" maxOccurs="unbounded" />
    </xs:sequence>
  </xs:complexType>
  <xs:element name="ListOfIdType" type="tns:ListOfIdType" nillable="true"></xs:element>

  <xs:simpleType  name="NodeClass">
    <xs:annotation>
      <xs:documentation>A mask specifying the class of the node.</xs:documentation>
    </xs:annotation>
    <xs:restriction base="xs:string">
      <xs:enumeration value="Unspecified_0" />
      <xs:enumeration value="Object_1" />
      <xs:enumeration value="Variable_2" />
      <xs:enumeration value="Method_4" />
      <xs:enumeration value="ObjectType_8" />
      <xs:enumeration value="VariableType_16" />
      <xs:enumeration value="ReferenceType_32" />
      <xs:enumeration value="DataType_64" />
      <xs:enumeration value="View_128" />
    </xs:restriction>
  </xs:simpleType>
  <xs:element name="NodeClass" type="tns:NodeClass" />

<<<<<<< HEAD
=======
  <xs:simpleType  name="AccessLevelType">
    <xs:restriction base="xs:unsignedByte">
    </xs:restriction>
  </xs:simpleType>
  <xs:element name="AccessLevelType" type="tns:AccessLevelType" />

  <xs:simpleType  name="AccessLevelExType">
    <xs:restriction base="xs:unsignedInt">
    </xs:restriction>
  </xs:simpleType>
  <xs:element name="AccessLevelExType" type="tns:AccessLevelExType" />

  <xs:simpleType  name="EventNotifierType">
    <xs:restriction base="xs:unsignedInt">
    </xs:restriction>
  </xs:simpleType>
  <xs:element name="EventNotifierType" type="tns:EventNotifierType" />

  <xs:complexType name="RolePermissionType">
    <xs:sequence>
      <xs:element name="RoleId" type="ua:NodeId" minOccurs="0" nillable="true" />
      <xs:element name="Permissions" type="xs:unsignedInt" minOccurs="0" />
    </xs:sequence>
  </xs:complexType>
  <xs:element name="RolePermissionType" type="tns:RolePermissionType" />

  <xs:complexType name="ListOfRolePermissionType">
    <xs:sequence>
      <xs:element name="RolePermissionType" type="tns:RolePermissionType" minOccurs="0" maxOccurs="unbounded" nillable="true" />
    </xs:sequence>
  </xs:complexType>
  <xs:element name="ListOfRolePermissionType" type="tns:ListOfRolePermissionType" nillable="true"></xs:element>

  <xs:complexType name="DataTypeDefinition">
    <xs:sequence>
    </xs:sequence>
  </xs:complexType>
  <xs:element name="DataTypeDefinition" type="tns:DataTypeDefinition" />

  <xs:complexType name="ListOfDataTypeDefinition">
    <xs:sequence>
      <xs:element name="DataTypeDefinition" type="tns:DataTypeDefinition" minOccurs="0" maxOccurs="unbounded" nillable="true" />
    </xs:sequence>
  </xs:complexType>
  <xs:element name="ListOfDataTypeDefinition" type="tns:ListOfDataTypeDefinition" nillable="true"></xs:element>

  <xs:simpleType  name="StructureType">
    <xs:restriction base="xs:string">
      <xs:enumeration value="Structure_0" />
      <xs:enumeration value="StructureWithOptionalFields_1" />
      <xs:enumeration value="Union_2" />
    </xs:restriction>
  </xs:simpleType>
  <xs:element name="StructureType" type="tns:StructureType" />

  <xs:complexType name="StructureField">
    <xs:sequence>
      <xs:element name="Name" type="xs:string" minOccurs="0" nillable="true" />
      <xs:element name="Description" type="ua:LocalizedText" minOccurs="0" nillable="true" />
      <xs:element name="DataType" type="ua:NodeId" minOccurs="0" nillable="true" />
      <xs:element name="ValueRank" type="xs:int" minOccurs="0" />
      <xs:element name="ArrayDimensions" type="ua:ListOfUInt32" minOccurs="0" nillable="true" />
      <xs:element name="MaxStringLength" type="xs:unsignedInt" minOccurs="0" />
      <xs:element name="IsOptional" type="xs:boolean" minOccurs="0" />
    </xs:sequence>
  </xs:complexType>
  <xs:element name="StructureField" type="tns:StructureField" />

  <xs:complexType name="ListOfStructureField">
    <xs:sequence>
      <xs:element name="StructureField" type="tns:StructureField" minOccurs="0" maxOccurs="unbounded" nillable="true" />
    </xs:sequence>
  </xs:complexType>
  <xs:element name="ListOfStructureField" type="tns:ListOfStructureField" nillable="true"></xs:element>

  <xs:complexType name="StructureDefinition">
    <xs:complexContent mixed="false">
      <xs:extension base="tns:DataTypeDefinition">
        <xs:sequence>
          <xs:element name="DefaultEncodingId" type="ua:NodeId" minOccurs="0" nillable="true" />
          <xs:element name="BaseDataType" type="ua:NodeId" minOccurs="0" nillable="true" />
          <xs:element name="StructureType" type="tns:StructureType" minOccurs="0" />
          <xs:element name="Fields" type="tns:ListOfStructureField" minOccurs="0" nillable="true" />
        </xs:sequence>
      </xs:extension>
    </xs:complexContent>
  </xs:complexType>
  <xs:element name="StructureDefinition" type="tns:StructureDefinition" />

  <xs:complexType name="ListOfStructureDefinition">
    <xs:sequence>
      <xs:element name="StructureDefinition" type="tns:StructureDefinition" minOccurs="0" maxOccurs="unbounded" nillable="true" />
    </xs:sequence>
  </xs:complexType>
  <xs:element name="ListOfStructureDefinition" type="tns:ListOfStructureDefinition" nillable="true"></xs:element>

  <xs:complexType name="EnumDefinition">
    <xs:complexContent mixed="false">
      <xs:extension base="tns:DataTypeDefinition">
        <xs:sequence>
          <xs:element name="Fields" type="tns:ListOfEnumField" minOccurs="0" nillable="true" />
        </xs:sequence>
      </xs:extension>
    </xs:complexContent>
  </xs:complexType>
  <xs:element name="EnumDefinition" type="tns:EnumDefinition" />

  <xs:complexType name="ListOfEnumDefinition">
    <xs:sequence>
      <xs:element name="EnumDefinition" type="tns:EnumDefinition" minOccurs="0" maxOccurs="unbounded" nillable="true" />
    </xs:sequence>
  </xs:complexType>
  <xs:element name="ListOfEnumDefinition" type="tns:ListOfEnumDefinition" nillable="true"></xs:element>

>>>>>>> 7faafe65
  <xs:complexType name="Node">
    <xs:annotation>
      <xs:documentation>Specifies the attributes which belong to all nodes.</xs:documentation>
    </xs:annotation>
    <xs:sequence>
      <xs:element name="NodeId" type="ua:NodeId" minOccurs="0" nillable="true" />
      <xs:element name="NodeClass" type="tns:NodeClass" minOccurs="0" />
      <xs:element name="BrowseName" type="ua:QualifiedName" minOccurs="0" nillable="true" />
      <xs:element name="DisplayName" type="ua:LocalizedText" minOccurs="0" nillable="true" />
      <xs:element name="Description" type="ua:LocalizedText" minOccurs="0" nillable="true" />
      <xs:element name="WriteMask" type="xs:unsignedInt" minOccurs="0" />
      <xs:element name="UserWriteMask" type="xs:unsignedInt" minOccurs="0" />
<<<<<<< HEAD
=======
      <xs:element name="RolePermissions" type="tns:ListOfRolePermissionType" minOccurs="0" nillable="true" />
      <xs:element name="UserRolePermissions" type="tns:ListOfRolePermissionType" minOccurs="0" nillable="true" />
      <xs:element name="AccessRestrictions" type="xs:unsignedShort" minOccurs="0" />
>>>>>>> 7faafe65
      <xs:element name="References" type="tns:ListOfReferenceNode" minOccurs="0" nillable="true" />
    </xs:sequence>
  </xs:complexType>
  <xs:element name="Node" type="tns:Node" />

  <xs:complexType name="ListOfNode">
    <xs:sequence>
      <xs:element name="Node" type="tns:Node" minOccurs="0" maxOccurs="unbounded" nillable="true" />
    </xs:sequence>
  </xs:complexType>
  <xs:element name="ListOfNode" type="tns:ListOfNode" nillable="true"></xs:element>

  <xs:complexType name="InstanceNode">
    <xs:complexContent mixed="false">
      <xs:extension base="tns:Node">
        <xs:sequence>
        </xs:sequence>
      </xs:extension>
    </xs:complexContent>
  </xs:complexType>
  <xs:element name="InstanceNode" type="tns:InstanceNode" />

  <xs:complexType name="TypeNode">
    <xs:complexContent mixed="false">
      <xs:extension base="tns:Node">
        <xs:sequence>
        </xs:sequence>
      </xs:extension>
    </xs:complexContent>
  </xs:complexType>
  <xs:element name="TypeNode" type="tns:TypeNode" />

  <xs:complexType name="ObjectNode">
    <xs:annotation>
      <xs:documentation>Specifies the attributes which belong to object nodes.</xs:documentation>
    </xs:annotation>
    <xs:complexContent mixed="false">
      <xs:extension base="tns:InstanceNode">
        <xs:sequence>
          <xs:element name="EventNotifier" type="xs:unsignedByte" minOccurs="0" />
        </xs:sequence>
      </xs:extension>
    </xs:complexContent>
  </xs:complexType>
  <xs:element name="ObjectNode" type="tns:ObjectNode" />

  <xs:complexType name="ObjectTypeNode">
    <xs:annotation>
      <xs:documentation>Specifies the attributes which belong to object type nodes.</xs:documentation>
    </xs:annotation>
    <xs:complexContent mixed="false">
      <xs:extension base="tns:TypeNode">
        <xs:sequence>
          <xs:element name="IsAbstract" type="xs:boolean" minOccurs="0" />
        </xs:sequence>
      </xs:extension>
    </xs:complexContent>
  </xs:complexType>
  <xs:element name="ObjectTypeNode" type="tns:ObjectTypeNode" />

  <xs:complexType name="VariableNode">
    <xs:annotation>
      <xs:documentation>Specifies the attributes which belong to variable nodes.</xs:documentation>
    </xs:annotation>
    <xs:complexContent mixed="false">
      <xs:extension base="tns:InstanceNode">
        <xs:sequence>
          <xs:element name="Value" type="ua:Variant" minOccurs="0" />
          <xs:element name="DataType" type="ua:NodeId" minOccurs="0" nillable="true" />
          <xs:element name="ValueRank" type="xs:int" minOccurs="0" />
          <xs:element name="ArrayDimensions" type="ua:ListOfUInt32" minOccurs="0" nillable="true" />
          <xs:element name="AccessLevel" type="xs:unsignedByte" minOccurs="0" />
          <xs:element name="UserAccessLevel" type="xs:unsignedByte" minOccurs="0" />
          <xs:element name="MinimumSamplingInterval" type="xs:double" minOccurs="0" />
          <xs:element name="Historizing" type="xs:boolean" minOccurs="0" />
<<<<<<< HEAD
=======
          <xs:element name="AccessLevelEx" type="xs:unsignedInt" minOccurs="0" />
>>>>>>> 7faafe65
        </xs:sequence>
      </xs:extension>
    </xs:complexContent>
  </xs:complexType>
  <xs:element name="VariableNode" type="tns:VariableNode" />

  <xs:complexType name="VariableTypeNode">
    <xs:annotation>
      <xs:documentation>Specifies the attributes which belong to variable type nodes.</xs:documentation>
    </xs:annotation>
    <xs:complexContent mixed="false">
      <xs:extension base="tns:TypeNode">
        <xs:sequence>
          <xs:element name="Value" type="ua:Variant" minOccurs="0" />
          <xs:element name="DataType" type="ua:NodeId" minOccurs="0" nillable="true" />
          <xs:element name="ValueRank" type="xs:int" minOccurs="0" />
          <xs:element name="ArrayDimensions" type="ua:ListOfUInt32" minOccurs="0" nillable="true" />
          <xs:element name="IsAbstract" type="xs:boolean" minOccurs="0" />
        </xs:sequence>
      </xs:extension>
    </xs:complexContent>
  </xs:complexType>
  <xs:element name="VariableTypeNode" type="tns:VariableTypeNode" />

  <xs:complexType name="ReferenceTypeNode">
    <xs:annotation>
      <xs:documentation>Specifies the attributes which belong to reference type nodes.</xs:documentation>
    </xs:annotation>
    <xs:complexContent mixed="false">
      <xs:extension base="tns:TypeNode">
        <xs:sequence>
          <xs:element name="IsAbstract" type="xs:boolean" minOccurs="0" />
          <xs:element name="Symmetric" type="xs:boolean" minOccurs="0" />
          <xs:element name="InverseName" type="ua:LocalizedText" minOccurs="0" nillable="true" />
        </xs:sequence>
      </xs:extension>
    </xs:complexContent>
  </xs:complexType>
  <xs:element name="ReferenceTypeNode" type="tns:ReferenceTypeNode" />

  <xs:complexType name="MethodNode">
    <xs:annotation>
      <xs:documentation>Specifies the attributes which belong to method nodes.</xs:documentation>
    </xs:annotation>
    <xs:complexContent mixed="false">
      <xs:extension base="tns:InstanceNode">
        <xs:sequence>
          <xs:element name="Executable" type="xs:boolean" minOccurs="0" />
          <xs:element name="UserExecutable" type="xs:boolean" minOccurs="0" />
        </xs:sequence>
      </xs:extension>
    </xs:complexContent>
  </xs:complexType>
  <xs:element name="MethodNode" type="tns:MethodNode" />

  <xs:complexType name="ViewNode">
    <xs:complexContent mixed="false">
      <xs:extension base="tns:InstanceNode">
        <xs:sequence>
          <xs:element name="ContainsNoLoops" type="xs:boolean" minOccurs="0" />
          <xs:element name="EventNotifier" type="xs:unsignedByte" minOccurs="0" />
        </xs:sequence>
      </xs:extension>
    </xs:complexContent>
  </xs:complexType>
  <xs:element name="ViewNode" type="tns:ViewNode" />

  <xs:complexType name="DataTypeNode">
    <xs:complexContent mixed="false">
      <xs:extension base="tns:TypeNode">
        <xs:sequence>
          <xs:element name="IsAbstract" type="xs:boolean" minOccurs="0" />
<<<<<<< HEAD
=======
          <xs:element name="DataTypeDefinition" type="ua:ExtensionObject" minOccurs="0" nillable="true" />
>>>>>>> 7faafe65
        </xs:sequence>
      </xs:extension>
    </xs:complexContent>
  </xs:complexType>
  <xs:element name="DataTypeNode" type="tns:DataTypeNode" />

  <xs:complexType name="ReferenceNode">
    <xs:annotation>
      <xs:documentation>Specifies a reference which belongs to a node.</xs:documentation>
    </xs:annotation>
    <xs:sequence>
      <xs:element name="ReferenceTypeId" type="ua:NodeId" minOccurs="0" nillable="true" />
      <xs:element name="IsInverse" type="xs:boolean" minOccurs="0" />
      <xs:element name="TargetId" type="ua:ExpandedNodeId" minOccurs="0" nillable="true" />
    </xs:sequence>
  </xs:complexType>
  <xs:element name="ReferenceNode" type="tns:ReferenceNode" />

  <xs:complexType name="ListOfReferenceNode">
    <xs:sequence>
      <xs:element name="ReferenceNode" type="tns:ReferenceNode" minOccurs="0" maxOccurs="unbounded" nillable="true" />
    </xs:sequence>
  </xs:complexType>
  <xs:element name="ListOfReferenceNode" type="tns:ListOfReferenceNode" nillable="true"></xs:element>

  <xs:complexType name="Argument">
    <xs:annotation>
      <xs:documentation>An argument for a method.</xs:documentation>
    </xs:annotation>
    <xs:sequence>
      <xs:element name="Name" type="xs:string" minOccurs="0" nillable="true" />
      <xs:element name="DataType" type="ua:NodeId" minOccurs="0" nillable="true" />
      <xs:element name="ValueRank" type="xs:int" minOccurs="0" />
      <xs:element name="ArrayDimensions" type="ua:ListOfUInt32" minOccurs="0" nillable="true" />
      <xs:element name="Description" type="ua:LocalizedText" minOccurs="0" nillable="true" />
    </xs:sequence>
  </xs:complexType>
  <xs:element name="Argument" type="tns:Argument" />

  <xs:complexType name="ListOfArgument">
    <xs:sequence>
      <xs:element name="Argument" type="tns:Argument" minOccurs="0" maxOccurs="unbounded" nillable="true" />
    </xs:sequence>
  </xs:complexType>
  <xs:element name="ListOfArgument" type="tns:ListOfArgument" nillable="true"></xs:element>

  <xs:complexType name="EnumValueType">
    <xs:annotation>
      <xs:documentation>A mapping between a value of an enumerated type and a name and description.</xs:documentation>
    </xs:annotation>
    <xs:sequence>
      <xs:element name="Value" type="xs:long" minOccurs="0" />
      <xs:element name="DisplayName" type="ua:LocalizedText" minOccurs="0" nillable="true" />
      <xs:element name="Description" type="ua:LocalizedText" minOccurs="0" nillable="true" />
    </xs:sequence>
  </xs:complexType>
  <xs:element name="EnumValueType" type="tns:EnumValueType" />

  <xs:complexType name="ListOfEnumValueType">
    <xs:sequence>
      <xs:element name="EnumValueType" type="tns:EnumValueType" minOccurs="0" maxOccurs="unbounded" nillable="true" />
    </xs:sequence>
  </xs:complexType>
  <xs:element name="ListOfEnumValueType" type="tns:ListOfEnumValueType" nillable="true"></xs:element>

<<<<<<< HEAD
=======
  <xs:complexType name="EnumField">
    <xs:complexContent mixed="false">
      <xs:extension base="tns:EnumValueType">
        <xs:sequence>
          <xs:element name="Name" type="xs:string" minOccurs="0" nillable="true" />
        </xs:sequence>
      </xs:extension>
    </xs:complexContent>
  </xs:complexType>
  <xs:element name="EnumField" type="tns:EnumField" />

  <xs:complexType name="ListOfEnumField">
    <xs:sequence>
      <xs:element name="EnumField" type="tns:EnumField" minOccurs="0" maxOccurs="unbounded" nillable="true" />
    </xs:sequence>
  </xs:complexType>
  <xs:element name="ListOfEnumField" type="tns:ListOfEnumField" nillable="true"></xs:element>

>>>>>>> 7faafe65
  <xs:complexType name="OptionSet">
    <xs:annotation>
      <xs:documentation>This abstract Structured DataType is the base DataType for all DataTypes representing a bit mask.</xs:documentation>
    </xs:annotation>
    <xs:sequence>
      <xs:element name="Value" type="xs:base64Binary" minOccurs="0" nillable="true" />
      <xs:element name="ValidBits" type="xs:base64Binary" minOccurs="0" nillable="true" />
    </xs:sequence>
  </xs:complexType>
  <xs:element name="OptionSet" type="tns:OptionSet" />

  <xs:complexType name="ListOfOptionSet">
    <xs:sequence>
      <xs:element name="OptionSet" type="tns:OptionSet" minOccurs="0" maxOccurs="unbounded" nillable="true" />
    </xs:sequence>
  </xs:complexType>
  <xs:element name="ListOfOptionSet" type="tns:ListOfOptionSet" nillable="true"></xs:element>

  <xs:complexType name="Union">
    <xs:annotation>
      <xs:documentation>This abstract DataType is the base DataType for all union DataTypes.</xs:documentation>
    </xs:annotation>
    <xs:sequence>
    </xs:sequence>
  </xs:complexType>
  <xs:element name="Union" type="tns:Union" />

  <xs:complexType name="ListOfUnion">
    <xs:sequence>
      <xs:element name="Union" type="tns:Union" minOccurs="0" maxOccurs="unbounded" nillable="true" />
    </xs:sequence>
  </xs:complexType>
  <xs:element name="ListOfUnion" type="tns:ListOfUnion" nillable="true"></xs:element>

  <xs:element name="NormalizedString" type="xs:string" />

  <xs:element name="DecimalString" type="xs:string" />

  <xs:element name="DurationString" type="xs:string" />

  <xs:element name="TimeString" type="xs:string" />

  <xs:element name="DateString" type="xs:string" />

  <xs:element name="Duration" type="xs:double" />

  <xs:element name="UtcTime" type="xs:dateTime" />

  <xs:element name="LocaleId" type="xs:string" />

  <xs:complexType name="TimeZoneDataType">
    <xs:sequence>
      <xs:element name="Offset" type="xs:short" minOccurs="0" />
      <xs:element name="DaylightSavingInOffset" type="xs:boolean" minOccurs="0" />
    </xs:sequence>
  </xs:complexType>
  <xs:element name="TimeZoneDataType" type="tns:TimeZoneDataType" />

  <xs:complexType name="ListOfTimeZoneDataType">
    <xs:sequence>
      <xs:element name="TimeZoneDataType" type="tns:TimeZoneDataType" minOccurs="0" maxOccurs="unbounded" nillable="true" />
    </xs:sequence>
  </xs:complexType>
  <xs:element name="ListOfTimeZoneDataType" type="tns:ListOfTimeZoneDataType" nillable="true"></xs:element>

  <xs:element name="IntegerId" type="xs:unsignedInt" />

  <xs:simpleType  name="ApplicationType">
    <xs:annotation>
      <xs:documentation>The types of applications.</xs:documentation>
    </xs:annotation>
    <xs:restriction base="xs:string">
      <xs:enumeration value="Server_0" />
      <xs:enumeration value="Client_1" />
      <xs:enumeration value="ClientAndServer_2" />
      <xs:enumeration value="DiscoveryServer_3" />
    </xs:restriction>
  </xs:simpleType>
  <xs:element name="ApplicationType" type="tns:ApplicationType" />

  <xs:complexType name="ApplicationDescription">
    <xs:annotation>
      <xs:documentation>Describes an application and how to find it.</xs:documentation>
    </xs:annotation>
    <xs:sequence>
      <xs:element name="ApplicationUri" type="xs:string" minOccurs="0" nillable="true" />
      <xs:element name="ProductUri" type="xs:string" minOccurs="0" nillable="true" />
      <xs:element name="ApplicationName" type="ua:LocalizedText" minOccurs="0" nillable="true" />
      <xs:element name="ApplicationType" type="tns:ApplicationType" minOccurs="0" />
      <xs:element name="GatewayServerUri" type="xs:string" minOccurs="0" nillable="true" />
      <xs:element name="DiscoveryProfileUri" type="xs:string" minOccurs="0" nillable="true" />
      <xs:element name="DiscoveryUrls" type="ua:ListOfString" minOccurs="0" nillable="true" />
    </xs:sequence>
  </xs:complexType>
  <xs:element name="ApplicationDescription" type="tns:ApplicationDescription" />

  <xs:complexType name="ListOfApplicationDescription">
    <xs:sequence>
      <xs:element name="ApplicationDescription" type="tns:ApplicationDescription" minOccurs="0" maxOccurs="unbounded" nillable="true" />
    </xs:sequence>
  </xs:complexType>
  <xs:element name="ListOfApplicationDescription" type="tns:ListOfApplicationDescription" nillable="true"></xs:element>

  <xs:complexType name="RequestHeader">
    <xs:annotation>
      <xs:documentation>The header passed with every server request.</xs:documentation>
    </xs:annotation>
    <xs:sequence>
      <xs:element name="AuthenticationToken" type="ua:NodeId" minOccurs="0" nillable="true" />
      <xs:element name="Timestamp" type="xs:dateTime" minOccurs="0" />
      <xs:element name="RequestHandle" type="xs:unsignedInt" minOccurs="0" />
      <xs:element name="ReturnDiagnostics" type="xs:unsignedInt" minOccurs="0" />
      <xs:element name="AuditEntryId" type="xs:string" minOccurs="0" nillable="true" />
      <xs:element name="TimeoutHint" type="xs:unsignedInt" minOccurs="0" />
      <xs:element name="AdditionalHeader" type="ua:ExtensionObject" minOccurs="0" nillable="true" />
    </xs:sequence>
  </xs:complexType>
  <xs:element name="RequestHeader" type="tns:RequestHeader" />

  <xs:complexType name="ResponseHeader">
    <xs:annotation>
      <xs:documentation>The header passed with every server response.</xs:documentation>
    </xs:annotation>
    <xs:sequence>
      <xs:element name="Timestamp" type="xs:dateTime" minOccurs="0" />
      <xs:element name="RequestHandle" type="xs:unsignedInt" minOccurs="0" />
      <xs:element name="ServiceResult" type="ua:StatusCode" minOccurs="0" />
      <xs:element name="ServiceDiagnostics" type="ua:DiagnosticInfo" minOccurs="0" nillable="true" />
      <xs:element name="StringTable" type="ua:ListOfString" minOccurs="0" nillable="true" />
      <xs:element name="AdditionalHeader" type="ua:ExtensionObject" minOccurs="0" nillable="true" />
    </xs:sequence>
  </xs:complexType>
  <xs:element name="ResponseHeader" type="tns:ResponseHeader" />

<<<<<<< HEAD
=======
  <xs:element name="VersionTime" type="xs:unsignedInt" />

>>>>>>> 7faafe65
  <xs:complexType name="ServiceFault">
    <xs:annotation>
      <xs:documentation>The response returned by all services when there is a service level error.</xs:documentation>
    </xs:annotation>
    <xs:sequence>
      <xs:element name="ResponseHeader" type="tns:ResponseHeader" minOccurs="0" nillable="true" />
    </xs:sequence>
  </xs:complexType>
  <xs:element name="ServiceFault" type="tns:ServiceFault" />

<<<<<<< HEAD
=======
  <xs:complexType name="SessionlessInvokeRequestType">
    <xs:sequence>
      <xs:element name="UrisVersion" type="ua:ListOfUInt32" minOccurs="0" nillable="true" />
      <xs:element name="NamespaceUris" type="ua:ListOfString" minOccurs="0" nillable="true" />
      <xs:element name="ServerUris" type="ua:ListOfString" minOccurs="0" nillable="true" />
      <xs:element name="LocaleIds" type="ua:ListOfString" minOccurs="0" nillable="true" />
      <xs:element name="ServiceId" type="xs:unsignedInt" minOccurs="0" />
    </xs:sequence>
  </xs:complexType>
  <xs:element name="SessionlessInvokeRequestType" type="tns:SessionlessInvokeRequestType" />

  <xs:complexType name="SessionlessInvokeResponseType">
    <xs:sequence>
      <xs:element name="NamespaceUris" type="ua:ListOfString" minOccurs="0" nillable="true" />
      <xs:element name="ServerUris" type="ua:ListOfString" minOccurs="0" nillable="true" />
      <xs:element name="ServiceId" type="xs:unsignedInt" minOccurs="0" />
    </xs:sequence>
  </xs:complexType>
  <xs:element name="SessionlessInvokeResponseType" type="tns:SessionlessInvokeResponseType" />

>>>>>>> 7faafe65
  <xs:complexType name="FindServersRequest">
    <xs:annotation>
      <xs:documentation>Finds the servers known to the discovery server.</xs:documentation>
    </xs:annotation>
    <xs:sequence>
      <xs:element name="RequestHeader" type="tns:RequestHeader" minOccurs="0" nillable="true" />
      <xs:element name="EndpointUrl" type="xs:string" minOccurs="0" nillable="true" />
      <xs:element name="LocaleIds" type="ua:ListOfString" minOccurs="0" nillable="true" />
      <xs:element name="ServerUris" type="ua:ListOfString" minOccurs="0" nillable="true" />
    </xs:sequence>
  </xs:complexType>
  <xs:element name="FindServersRequest" type="tns:FindServersRequest" />

  <xs:complexType name="FindServersResponse">
    <xs:annotation>
      <xs:documentation>Finds the servers known to the discovery server.</xs:documentation>
    </xs:annotation>
    <xs:sequence>
      <xs:element name="ResponseHeader" type="tns:ResponseHeader" minOccurs="0" nillable="true" />
      <xs:element name="Servers" type="tns:ListOfApplicationDescription" minOccurs="0" nillable="true" />
    </xs:sequence>
  </xs:complexType>
  <xs:element name="FindServersResponse" type="tns:FindServersResponse" />

  <xs:complexType name="ServerOnNetwork">
    <xs:sequence>
      <xs:element name="RecordId" type="xs:unsignedInt" minOccurs="0" />
      <xs:element name="ServerName" type="xs:string" minOccurs="0" nillable="true" />
      <xs:element name="DiscoveryUrl" type="xs:string" minOccurs="0" nillable="true" />
      <xs:element name="ServerCapabilities" type="ua:ListOfString" minOccurs="0" nillable="true" />
    </xs:sequence>
  </xs:complexType>
  <xs:element name="ServerOnNetwork" type="tns:ServerOnNetwork" />

  <xs:complexType name="ListOfServerOnNetwork">
    <xs:sequence>
      <xs:element name="ServerOnNetwork" type="tns:ServerOnNetwork" minOccurs="0" maxOccurs="unbounded" nillable="true" />
    </xs:sequence>
  </xs:complexType>
  <xs:element name="ListOfServerOnNetwork" type="tns:ListOfServerOnNetwork" nillable="true"></xs:element>

  <xs:complexType name="FindServersOnNetworkRequest">
    <xs:sequence>
      <xs:element name="RequestHeader" type="tns:RequestHeader" minOccurs="0" nillable="true" />
      <xs:element name="StartingRecordId" type="xs:unsignedInt" minOccurs="0" />
      <xs:element name="MaxRecordsToReturn" type="xs:unsignedInt" minOccurs="0" />
      <xs:element name="ServerCapabilityFilter" type="ua:ListOfString" minOccurs="0" nillable="true" />
    </xs:sequence>
  </xs:complexType>
  <xs:element name="FindServersOnNetworkRequest" type="tns:FindServersOnNetworkRequest" />

  <xs:complexType name="FindServersOnNetworkResponse">
    <xs:sequence>
      <xs:element name="ResponseHeader" type="tns:ResponseHeader" minOccurs="0" nillable="true" />
      <xs:element name="LastCounterResetTime" type="xs:dateTime" minOccurs="0" />
      <xs:element name="Servers" type="tns:ListOfServerOnNetwork" minOccurs="0" nillable="true" />
    </xs:sequence>
  </xs:complexType>
  <xs:element name="FindServersOnNetworkResponse" type="tns:FindServersOnNetworkResponse" />

  <xs:element name="ApplicationInstanceCertificate" type="xs:base64Binary" />

  <xs:simpleType  name="MessageSecurityMode">
    <xs:annotation>
      <xs:documentation>The type of security to use on a message.</xs:documentation>
    </xs:annotation>
    <xs:restriction base="xs:string">
      <xs:enumeration value="Invalid_0" />
      <xs:enumeration value="None_1" />
      <xs:enumeration value="Sign_2" />
      <xs:enumeration value="SignAndEncrypt_3" />
    </xs:restriction>
  </xs:simpleType>
  <xs:element name="MessageSecurityMode" type="tns:MessageSecurityMode" />

  <xs:simpleType  name="UserTokenType">
    <xs:annotation>
      <xs:documentation>The possible user token types.</xs:documentation>
    </xs:annotation>
    <xs:restriction base="xs:string">
      <xs:enumeration value="Anonymous_0" />
      <xs:enumeration value="UserName_1" />
      <xs:enumeration value="Certificate_2" />
      <xs:enumeration value="IssuedToken_3" />
    </xs:restriction>
  </xs:simpleType>
  <xs:element name="UserTokenType" type="tns:UserTokenType" />

  <xs:complexType name="UserTokenPolicy">
    <xs:annotation>
      <xs:documentation>Describes a user token that can be used with a server.</xs:documentation>
    </xs:annotation>
    <xs:sequence>
      <xs:element name="PolicyId" type="xs:string" minOccurs="0" nillable="true" />
      <xs:element name="TokenType" type="tns:UserTokenType" minOccurs="0" />
      <xs:element name="IssuedTokenType" type="xs:string" minOccurs="0" nillable="true" />
      <xs:element name="IssuerEndpointUrl" type="xs:string" minOccurs="0" nillable="true" />
      <xs:element name="SecurityPolicyUri" type="xs:string" minOccurs="0" nillable="true" />
    </xs:sequence>
  </xs:complexType>
  <xs:element name="UserTokenPolicy" type="tns:UserTokenPolicy" />

  <xs:complexType name="ListOfUserTokenPolicy">
    <xs:sequence>
      <xs:element name="UserTokenPolicy" type="tns:UserTokenPolicy" minOccurs="0" maxOccurs="unbounded" nillable="true" />
    </xs:sequence>
  </xs:complexType>
  <xs:element name="ListOfUserTokenPolicy" type="tns:ListOfUserTokenPolicy" nillable="true"></xs:element>

  <xs:complexType name="EndpointDescription">
    <xs:annotation>
      <xs:documentation>The description of a endpoint that can be used to access a server.</xs:documentation>
    </xs:annotation>
    <xs:sequence>
      <xs:element name="EndpointUrl" type="xs:string" minOccurs="0" nillable="true" />
      <xs:element name="Server" type="tns:ApplicationDescription" minOccurs="0" nillable="true" />
      <xs:element name="ServerCertificate" type="xs:base64Binary" minOccurs="0" nillable="true" />
      <xs:element name="SecurityMode" type="tns:MessageSecurityMode" minOccurs="0" />
      <xs:element name="SecurityPolicyUri" type="xs:string" minOccurs="0" nillable="true" />
      <xs:element name="UserIdentityTokens" type="tns:ListOfUserTokenPolicy" minOccurs="0" nillable="true" />
      <xs:element name="TransportProfileUri" type="xs:string" minOccurs="0" nillable="true" />
      <xs:element name="SecurityLevel" type="xs:unsignedByte" minOccurs="0" />
    </xs:sequence>
  </xs:complexType>
  <xs:element name="EndpointDescription" type="tns:EndpointDescription" />

  <xs:complexType name="ListOfEndpointDescription">
    <xs:sequence>
      <xs:element name="EndpointDescription" type="tns:EndpointDescription" minOccurs="0" maxOccurs="unbounded" nillable="true" />
    </xs:sequence>
  </xs:complexType>
  <xs:element name="ListOfEndpointDescription" type="tns:ListOfEndpointDescription" nillable="true"></xs:element>

  <xs:complexType name="GetEndpointsRequest">
    <xs:annotation>
      <xs:documentation>Gets the endpoints used by the server.</xs:documentation>
    </xs:annotation>
    <xs:sequence>
      <xs:element name="RequestHeader" type="tns:RequestHeader" minOccurs="0" nillable="true" />
      <xs:element name="EndpointUrl" type="xs:string" minOccurs="0" nillable="true" />
      <xs:element name="LocaleIds" type="ua:ListOfString" minOccurs="0" nillable="true" />
      <xs:element name="ProfileUris" type="ua:ListOfString" minOccurs="0" nillable="true" />
    </xs:sequence>
  </xs:complexType>
  <xs:element name="GetEndpointsRequest" type="tns:GetEndpointsRequest" />

  <xs:complexType name="GetEndpointsResponse">
    <xs:annotation>
      <xs:documentation>Gets the endpoints used by the server.</xs:documentation>
    </xs:annotation>
    <xs:sequence>
      <xs:element name="ResponseHeader" type="tns:ResponseHeader" minOccurs="0" nillable="true" />
      <xs:element name="Endpoints" type="tns:ListOfEndpointDescription" minOccurs="0" nillable="true" />
    </xs:sequence>
  </xs:complexType>
  <xs:element name="GetEndpointsResponse" type="tns:GetEndpointsResponse" />

  <xs:complexType name="RegisteredServer">
    <xs:annotation>
      <xs:documentation>The information required to register a server with a discovery server.</xs:documentation>
    </xs:annotation>
    <xs:sequence>
      <xs:element name="ServerUri" type="xs:string" minOccurs="0" nillable="true" />
      <xs:element name="ProductUri" type="xs:string" minOccurs="0" nillable="true" />
      <xs:element name="ServerNames" type="ua:ListOfLocalizedText" minOccurs="0" nillable="true" />
      <xs:element name="ServerType" type="tns:ApplicationType" minOccurs="0" />
      <xs:element name="GatewayServerUri" type="xs:string" minOccurs="0" nillable="true" />
      <xs:element name="DiscoveryUrls" type="ua:ListOfString" minOccurs="0" nillable="true" />
      <xs:element name="SemaphoreFilePath" type="xs:string" minOccurs="0" nillable="true" />
      <xs:element name="IsOnline" type="xs:boolean" minOccurs="0" />
    </xs:sequence>
  </xs:complexType>
  <xs:element name="RegisteredServer" type="tns:RegisteredServer" />

  <xs:complexType name="ListOfRegisteredServer">
    <xs:sequence>
      <xs:element name="RegisteredServer" type="tns:RegisteredServer" minOccurs="0" maxOccurs="unbounded" nillable="true" />
    </xs:sequence>
  </xs:complexType>
  <xs:element name="ListOfRegisteredServer" type="tns:ListOfRegisteredServer" nillable="true"></xs:element>

  <xs:complexType name="RegisterServerRequest">
    <xs:annotation>
      <xs:documentation>Registers a server with the discovery server.</xs:documentation>
    </xs:annotation>
    <xs:sequence>
      <xs:element name="RequestHeader" type="tns:RequestHeader" minOccurs="0" nillable="true" />
      <xs:element name="Server" type="tns:RegisteredServer" minOccurs="0" nillable="true" />
    </xs:sequence>
  </xs:complexType>
  <xs:element name="RegisterServerRequest" type="tns:RegisterServerRequest" />

  <xs:complexType name="RegisterServerResponse">
    <xs:annotation>
      <xs:documentation>Registers a server with the discovery server.</xs:documentation>
    </xs:annotation>
    <xs:sequence>
      <xs:element name="ResponseHeader" type="tns:ResponseHeader" minOccurs="0" nillable="true" />
    </xs:sequence>
  </xs:complexType>
  <xs:element name="RegisterServerResponse" type="tns:RegisterServerResponse" />

  <xs:complexType name="DiscoveryConfiguration">
    <xs:annotation>
      <xs:documentation>A base type for discovery configuration information.</xs:documentation>
    </xs:annotation>
    <xs:sequence>
    </xs:sequence>
  </xs:complexType>
  <xs:element name="DiscoveryConfiguration" type="tns:DiscoveryConfiguration" />

  <xs:complexType name="MdnsDiscoveryConfiguration">
    <xs:annotation>
      <xs:documentation>The discovery information needed for mDNS registration.</xs:documentation>
    </xs:annotation>
    <xs:complexContent mixed="false">
      <xs:extension base="tns:DiscoveryConfiguration">
        <xs:sequence>
          <xs:element name="MdnsServerName" type="xs:string" minOccurs="0" nillable="true" />
          <xs:element name="ServerCapabilities" type="ua:ListOfString" minOccurs="0" nillable="true" />
        </xs:sequence>
      </xs:extension>
    </xs:complexContent>
  </xs:complexType>
  <xs:element name="MdnsDiscoveryConfiguration" type="tns:MdnsDiscoveryConfiguration" />

  <xs:complexType name="RegisterServer2Request">
    <xs:sequence>
      <xs:element name="RequestHeader" type="tns:RequestHeader" minOccurs="0" nillable="true" />
      <xs:element name="Server" type="tns:RegisteredServer" minOccurs="0" nillable="true" />
      <xs:element name="DiscoveryConfiguration" type="ua:ListOfExtensionObject" minOccurs="0" nillable="true" />
    </xs:sequence>
  </xs:complexType>
  <xs:element name="RegisterServer2Request" type="tns:RegisterServer2Request" />

  <xs:complexType name="RegisterServer2Response">
    <xs:sequence>
      <xs:element name="ResponseHeader" type="tns:ResponseHeader" minOccurs="0" nillable="true" />
      <xs:element name="ConfigurationResults" type="ua:ListOfStatusCode" minOccurs="0" nillable="true" />
      <xs:element name="DiagnosticInfos" type="ua:ListOfDiagnosticInfo" minOccurs="0" nillable="true" />
    </xs:sequence>
  </xs:complexType>
  <xs:element name="RegisterServer2Response" type="tns:RegisterServer2Response" />

  <xs:simpleType  name="SecurityTokenRequestType">
    <xs:annotation>
      <xs:documentation>Indicates whether a token if being created or renewed.</xs:documentation>
    </xs:annotation>
    <xs:restriction base="xs:string">
      <xs:enumeration value="Issue_0" />
      <xs:enumeration value="Renew_1" />
    </xs:restriction>
  </xs:simpleType>
  <xs:element name="SecurityTokenRequestType" type="tns:SecurityTokenRequestType" />

  <xs:complexType name="ChannelSecurityToken">
    <xs:annotation>
      <xs:documentation>The token that identifies a set of keys for an active secure channel.</xs:documentation>
    </xs:annotation>
    <xs:sequence>
      <xs:element name="ChannelId" type="xs:unsignedInt" minOccurs="0" />
      <xs:element name="TokenId" type="xs:unsignedInt" minOccurs="0" />
      <xs:element name="CreatedAt" type="xs:dateTime" minOccurs="0" />
      <xs:element name="RevisedLifetime" type="xs:unsignedInt" minOccurs="0" />
    </xs:sequence>
  </xs:complexType>
  <xs:element name="ChannelSecurityToken" type="tns:ChannelSecurityToken" />

  <xs:complexType name="OpenSecureChannelRequest">
    <xs:annotation>
      <xs:documentation>Creates a secure channel with a server.</xs:documentation>
    </xs:annotation>
    <xs:sequence>
      <xs:element name="RequestHeader" type="tns:RequestHeader" minOccurs="0" nillable="true" />
      <xs:element name="ClientProtocolVersion" type="xs:unsignedInt" minOccurs="0" />
      <xs:element name="RequestType" type="tns:SecurityTokenRequestType" minOccurs="0" />
      <xs:element name="SecurityMode" type="tns:MessageSecurityMode" minOccurs="0" />
      <xs:element name="ClientNonce" type="xs:base64Binary" minOccurs="0" nillable="true" />
      <xs:element name="RequestedLifetime" type="xs:unsignedInt" minOccurs="0" />
    </xs:sequence>
  </xs:complexType>
  <xs:element name="OpenSecureChannelRequest" type="tns:OpenSecureChannelRequest" />

  <xs:complexType name="OpenSecureChannelResponse">
    <xs:annotation>
      <xs:documentation>Creates a secure channel with a server.</xs:documentation>
    </xs:annotation>
    <xs:sequence>
      <xs:element name="ResponseHeader" type="tns:ResponseHeader" minOccurs="0" nillable="true" />
      <xs:element name="ServerProtocolVersion" type="xs:unsignedInt" minOccurs="0" />
      <xs:element name="SecurityToken" type="tns:ChannelSecurityToken" minOccurs="0" nillable="true" />
      <xs:element name="ServerNonce" type="xs:base64Binary" minOccurs="0" nillable="true" />
    </xs:sequence>
  </xs:complexType>
  <xs:element name="OpenSecureChannelResponse" type="tns:OpenSecureChannelResponse" />

  <xs:complexType name="CloseSecureChannelRequest">
    <xs:annotation>
      <xs:documentation>Closes a secure channel.</xs:documentation>
    </xs:annotation>
    <xs:sequence>
      <xs:element name="RequestHeader" type="tns:RequestHeader" minOccurs="0" nillable="true" />
    </xs:sequence>
  </xs:complexType>
  <xs:element name="CloseSecureChannelRequest" type="tns:CloseSecureChannelRequest" />

  <xs:complexType name="CloseSecureChannelResponse">
    <xs:annotation>
      <xs:documentation>Closes a secure channel.</xs:documentation>
    </xs:annotation>
    <xs:sequence>
      <xs:element name="ResponseHeader" type="tns:ResponseHeader" minOccurs="0" nillable="true" />
    </xs:sequence>
  </xs:complexType>
  <xs:element name="CloseSecureChannelResponse" type="tns:CloseSecureChannelResponse" />

  <xs:complexType name="SignedSoftwareCertificate">
    <xs:annotation>
      <xs:documentation>A software certificate with a digital signature.</xs:documentation>
    </xs:annotation>
    <xs:sequence>
      <xs:element name="CertificateData" type="xs:base64Binary" minOccurs="0" nillable="true" />
      <xs:element name="Signature" type="xs:base64Binary" minOccurs="0" nillable="true" />
    </xs:sequence>
  </xs:complexType>
  <xs:element name="SignedSoftwareCertificate" type="tns:SignedSoftwareCertificate" />

  <xs:complexType name="ListOfSignedSoftwareCertificate">
    <xs:sequence>
      <xs:element name="SignedSoftwareCertificate" type="tns:SignedSoftwareCertificate" minOccurs="0" maxOccurs="unbounded" nillable="true" />
    </xs:sequence>
  </xs:complexType>
  <xs:element name="ListOfSignedSoftwareCertificate" type="tns:ListOfSignedSoftwareCertificate" nillable="true"></xs:element>

  <xs:element name="SessionAuthenticationToken" type="ua:NodeId" />

  <xs:complexType name="SignatureData">
    <xs:annotation>
      <xs:documentation>A digital signature.</xs:documentation>
    </xs:annotation>
    <xs:sequence>
      <xs:element name="Algorithm" type="xs:string" minOccurs="0" nillable="true" />
      <xs:element name="Signature" type="xs:base64Binary" minOccurs="0" nillable="true" />
    </xs:sequence>
  </xs:complexType>
  <xs:element name="SignatureData" type="tns:SignatureData" />

  <xs:complexType name="CreateSessionRequest">
    <xs:annotation>
      <xs:documentation>Creates a new session with the server.</xs:documentation>
    </xs:annotation>
    <xs:sequence>
      <xs:element name="RequestHeader" type="tns:RequestHeader" minOccurs="0" nillable="true" />
      <xs:element name="ClientDescription" type="tns:ApplicationDescription" minOccurs="0" nillable="true" />
      <xs:element name="ServerUri" type="xs:string" minOccurs="0" nillable="true" />
      <xs:element name="EndpointUrl" type="xs:string" minOccurs="0" nillable="true" />
      <xs:element name="SessionName" type="xs:string" minOccurs="0" nillable="true" />
      <xs:element name="ClientNonce" type="xs:base64Binary" minOccurs="0" nillable="true" />
      <xs:element name="ClientCertificate" type="xs:base64Binary" minOccurs="0" nillable="true" />
      <xs:element name="RequestedSessionTimeout" type="xs:double" minOccurs="0" />
      <xs:element name="MaxResponseMessageSize" type="xs:unsignedInt" minOccurs="0" />
    </xs:sequence>
  </xs:complexType>
  <xs:element name="CreateSessionRequest" type="tns:CreateSessionRequest" />

  <xs:complexType name="CreateSessionResponse">
    <xs:annotation>
      <xs:documentation>Creates a new session with the server.</xs:documentation>
    </xs:annotation>
    <xs:sequence>
      <xs:element name="ResponseHeader" type="tns:ResponseHeader" minOccurs="0" nillable="true" />
      <xs:element name="SessionId" type="ua:NodeId" minOccurs="0" nillable="true" />
      <xs:element name="AuthenticationToken" type="ua:NodeId" minOccurs="0" nillable="true" />
      <xs:element name="RevisedSessionTimeout" type="xs:double" minOccurs="0" />
      <xs:element name="ServerNonce" type="xs:base64Binary" minOccurs="0" nillable="true" />
      <xs:element name="ServerCertificate" type="xs:base64Binary" minOccurs="0" nillable="true" />
      <xs:element name="ServerEndpoints" type="tns:ListOfEndpointDescription" minOccurs="0" nillable="true" />
      <xs:element name="ServerSoftwareCertificates" type="tns:ListOfSignedSoftwareCertificate" minOccurs="0" nillable="true" />
      <xs:element name="ServerSignature" type="tns:SignatureData" minOccurs="0" nillable="true" />
      <xs:element name="MaxRequestMessageSize" type="xs:unsignedInt" minOccurs="0" />
    </xs:sequence>
  </xs:complexType>
  <xs:element name="CreateSessionResponse" type="tns:CreateSessionResponse" />

  <xs:complexType name="UserIdentityToken">
    <xs:annotation>
      <xs:documentation>A base type for a user identity token.</xs:documentation>
    </xs:annotation>
    <xs:sequence>
      <xs:element name="PolicyId" type="xs:string" minOccurs="0" nillable="true" />
    </xs:sequence>
  </xs:complexType>
  <xs:element name="UserIdentityToken" type="tns:UserIdentityToken" />

  <xs:complexType name="AnonymousIdentityToken">
    <xs:annotation>
      <xs:documentation>A token representing an anonymous user.</xs:documentation>
    </xs:annotation>
    <xs:complexContent mixed="false">
      <xs:extension base="tns:UserIdentityToken">
        <xs:sequence>
        </xs:sequence>
      </xs:extension>
    </xs:complexContent>
  </xs:complexType>
  <xs:element name="AnonymousIdentityToken" type="tns:AnonymousIdentityToken" />

  <xs:complexType name="UserNameIdentityToken">
    <xs:annotation>
      <xs:documentation>A token representing a user identified by a user name and password.</xs:documentation>
    </xs:annotation>
    <xs:complexContent mixed="false">
      <xs:extension base="tns:UserIdentityToken">
        <xs:sequence>
          <xs:element name="UserName" type="xs:string" minOccurs="0" nillable="true" />
          <xs:element name="Password" type="xs:base64Binary" minOccurs="0" nillable="true" />
          <xs:element name="EncryptionAlgorithm" type="xs:string" minOccurs="0" nillable="true" />
        </xs:sequence>
      </xs:extension>
    </xs:complexContent>
  </xs:complexType>
  <xs:element name="UserNameIdentityToken" type="tns:UserNameIdentityToken" />

  <xs:complexType name="X509IdentityToken">
    <xs:annotation>
      <xs:documentation>A token representing a user identified by an X509 certificate.</xs:documentation>
    </xs:annotation>
    <xs:complexContent mixed="false">
      <xs:extension base="tns:UserIdentityToken">
        <xs:sequence>
          <xs:element name="CertificateData" type="xs:base64Binary" minOccurs="0" nillable="true" />
        </xs:sequence>
      </xs:extension>
    </xs:complexContent>
  </xs:complexType>
  <xs:element name="X509IdentityToken" type="tns:X509IdentityToken" />

  <xs:complexType name="IssuedIdentityToken">
    <xs:annotation>
      <xs:documentation>A token representing a user identified by a WS-Security XML token.</xs:documentation>
    </xs:annotation>
    <xs:complexContent mixed="false">
      <xs:extension base="tns:UserIdentityToken">
        <xs:sequence>
          <xs:element name="TokenData" type="xs:base64Binary" minOccurs="0" nillable="true" />
          <xs:element name="EncryptionAlgorithm" type="xs:string" minOccurs="0" nillable="true" />
        </xs:sequence>
      </xs:extension>
    </xs:complexContent>
  </xs:complexType>
  <xs:element name="IssuedIdentityToken" type="tns:IssuedIdentityToken" />

  <xs:complexType name="ActivateSessionRequest">
    <xs:annotation>
      <xs:documentation>Activates a session with the server.</xs:documentation>
    </xs:annotation>
    <xs:sequence>
      <xs:element name="RequestHeader" type="tns:RequestHeader" minOccurs="0" nillable="true" />
      <xs:element name="ClientSignature" type="tns:SignatureData" minOccurs="0" nillable="true" />
      <xs:element name="ClientSoftwareCertificates" type="tns:ListOfSignedSoftwareCertificate" minOccurs="0" nillable="true" />
      <xs:element name="LocaleIds" type="ua:ListOfString" minOccurs="0" nillable="true" />
      <xs:element name="UserIdentityToken" type="ua:ExtensionObject" minOccurs="0" nillable="true" />
      <xs:element name="UserTokenSignature" type="tns:SignatureData" minOccurs="0" nillable="true" />
    </xs:sequence>
  </xs:complexType>
  <xs:element name="ActivateSessionRequest" type="tns:ActivateSessionRequest" />

  <xs:complexType name="ActivateSessionResponse">
    <xs:annotation>
      <xs:documentation>Activates a session with the server.</xs:documentation>
    </xs:annotation>
    <xs:sequence>
      <xs:element name="ResponseHeader" type="tns:ResponseHeader" minOccurs="0" nillable="true" />
      <xs:element name="ServerNonce" type="xs:base64Binary" minOccurs="0" nillable="true" />
      <xs:element name="Results" type="ua:ListOfStatusCode" minOccurs="0" nillable="true" />
      <xs:element name="DiagnosticInfos" type="ua:ListOfDiagnosticInfo" minOccurs="0" nillable="true" />
    </xs:sequence>
  </xs:complexType>
  <xs:element name="ActivateSessionResponse" type="tns:ActivateSessionResponse" />

  <xs:complexType name="CloseSessionRequest">
    <xs:annotation>
      <xs:documentation>Closes a session with the server.</xs:documentation>
    </xs:annotation>
    <xs:sequence>
      <xs:element name="RequestHeader" type="tns:RequestHeader" minOccurs="0" nillable="true" />
      <xs:element name="DeleteSubscriptions" type="xs:boolean" minOccurs="0" />
    </xs:sequence>
  </xs:complexType>
  <xs:element name="CloseSessionRequest" type="tns:CloseSessionRequest" />

  <xs:complexType name="CloseSessionResponse">
    <xs:annotation>
      <xs:documentation>Closes a session with the server.</xs:documentation>
    </xs:annotation>
    <xs:sequence>
      <xs:element name="ResponseHeader" type="tns:ResponseHeader" minOccurs="0" nillable="true" />
    </xs:sequence>
  </xs:complexType>
  <xs:element name="CloseSessionResponse" type="tns:CloseSessionResponse" />

  <xs:complexType name="CancelRequest">
    <xs:annotation>
      <xs:documentation>Cancels an outstanding request.</xs:documentation>
    </xs:annotation>
    <xs:sequence>
      <xs:element name="RequestHeader" type="tns:RequestHeader" minOccurs="0" nillable="true" />
      <xs:element name="RequestHandle" type="xs:unsignedInt" minOccurs="0" />
    </xs:sequence>
  </xs:complexType>
  <xs:element name="CancelRequest" type="tns:CancelRequest" />

  <xs:complexType name="CancelResponse">
    <xs:annotation>
      <xs:documentation>Cancels an outstanding request.</xs:documentation>
    </xs:annotation>
    <xs:sequence>
      <xs:element name="ResponseHeader" type="tns:ResponseHeader" minOccurs="0" nillable="true" />
      <xs:element name="CancelCount" type="xs:unsignedInt" minOccurs="0" />
    </xs:sequence>
  </xs:complexType>
  <xs:element name="CancelResponse" type="tns:CancelResponse" />

  <xs:simpleType  name="NodeAttributesMask">
    <xs:annotation>
      <xs:documentation>The bits used to specify default attributes for a new node.</xs:documentation>
    </xs:annotation>
    <xs:restriction base="xs:string">
      <xs:enumeration value="None_0" />
      <xs:enumeration value="AccessLevel_1" />
      <xs:enumeration value="ArrayDimensions_2" />
      <xs:enumeration value="BrowseName_4" />
      <xs:enumeration value="ContainsNoLoops_8" />
      <xs:enumeration value="DataType_16" />
      <xs:enumeration value="Description_32" />
      <xs:enumeration value="DisplayName_64" />
      <xs:enumeration value="EventNotifier_128" />
      <xs:enumeration value="Executable_256" />
      <xs:enumeration value="Historizing_512" />
      <xs:enumeration value="InverseName_1024" />
      <xs:enumeration value="IsAbstract_2048" />
      <xs:enumeration value="MinimumSamplingInterval_4096" />
      <xs:enumeration value="NodeClass_8192" />
      <xs:enumeration value="NodeId_16384" />
      <xs:enumeration value="Symmetric_32768" />
      <xs:enumeration value="UserAccessLevel_65536" />
      <xs:enumeration value="UserExecutable_131072" />
      <xs:enumeration value="UserWriteMask_262144" />
      <xs:enumeration value="ValueRank_524288" />
      <xs:enumeration value="WriteMask_1048576" />
      <xs:enumeration value="Value_2097152" />
<<<<<<< HEAD
      <xs:enumeration value="All_4194303" />
      <xs:enumeration value="BaseNode_1335396" />
      <xs:enumeration value="Object_1335524" />
      <xs:enumeration value="ObjectTypeOrDataType_1337444" />
      <xs:enumeration value="Variable_4026999" />
      <xs:enumeration value="VariableType_3958902" />
      <xs:enumeration value="Method_1466724" />
      <xs:enumeration value="ReferenceType_1371236" />
      <xs:enumeration value="View_1335532" />
=======
      <xs:enumeration value="DataTypeDefinition_4194304" />
      <xs:enumeration value="RolePermissions_8388608" />
      <xs:enumeration value="AccessRestrictions_16777216" />
      <xs:enumeration value="All_33554431" />
      <xs:enumeration value="BaseNode_26501220" />
      <xs:enumeration value="Object_26501348" />
      <xs:enumeration value="ObjectType_26503268" />
      <xs:enumeration value="Variable_26571383" />
      <xs:enumeration value="VariableType_28600438" />
      <xs:enumeration value="Method_26632548" />
      <xs:enumeration value="ReferenceType_26537060" />
      <xs:enumeration value="View_26501356" />
>>>>>>> 7faafe65
    </xs:restriction>
  </xs:simpleType>
  <xs:element name="NodeAttributesMask" type="tns:NodeAttributesMask" />

  <xs:complexType name="NodeAttributes">
    <xs:annotation>
      <xs:documentation>The base attributes for all nodes.</xs:documentation>
    </xs:annotation>
    <xs:sequence>
      <xs:element name="SpecifiedAttributes" type="xs:unsignedInt" minOccurs="0" />
      <xs:element name="DisplayName" type="ua:LocalizedText" minOccurs="0" nillable="true" />
      <xs:element name="Description" type="ua:LocalizedText" minOccurs="0" nillable="true" />
      <xs:element name="WriteMask" type="xs:unsignedInt" minOccurs="0" />
      <xs:element name="UserWriteMask" type="xs:unsignedInt" minOccurs="0" />
    </xs:sequence>
  </xs:complexType>
  <xs:element name="NodeAttributes" type="tns:NodeAttributes" />

  <xs:complexType name="ObjectAttributes">
    <xs:annotation>
      <xs:documentation>The attributes for an object node.</xs:documentation>
    </xs:annotation>
    <xs:complexContent mixed="false">
      <xs:extension base="tns:NodeAttributes">
        <xs:sequence>
          <xs:element name="EventNotifier" type="xs:unsignedByte" minOccurs="0" />
        </xs:sequence>
      </xs:extension>
    </xs:complexContent>
  </xs:complexType>
  <xs:element name="ObjectAttributes" type="tns:ObjectAttributes" />

  <xs:complexType name="VariableAttributes">
    <xs:annotation>
      <xs:documentation>The attributes for a variable node.</xs:documentation>
    </xs:annotation>
    <xs:complexContent mixed="false">
      <xs:extension base="tns:NodeAttributes">
        <xs:sequence>
          <xs:element name="Value" type="ua:Variant" minOccurs="0" />
          <xs:element name="DataType" type="ua:NodeId" minOccurs="0" nillable="true" />
          <xs:element name="ValueRank" type="xs:int" minOccurs="0" />
          <xs:element name="ArrayDimensions" type="ua:ListOfUInt32" minOccurs="0" nillable="true" />
          <xs:element name="AccessLevel" type="xs:unsignedByte" minOccurs="0" />
          <xs:element name="UserAccessLevel" type="xs:unsignedByte" minOccurs="0" />
          <xs:element name="MinimumSamplingInterval" type="xs:double" minOccurs="0" />
          <xs:element name="Historizing" type="xs:boolean" minOccurs="0" />
        </xs:sequence>
      </xs:extension>
    </xs:complexContent>
  </xs:complexType>
  <xs:element name="VariableAttributes" type="tns:VariableAttributes" />

  <xs:complexType name="MethodAttributes">
    <xs:annotation>
      <xs:documentation>The attributes for a method node.</xs:documentation>
    </xs:annotation>
    <xs:complexContent mixed="false">
      <xs:extension base="tns:NodeAttributes">
        <xs:sequence>
          <xs:element name="Executable" type="xs:boolean" minOccurs="0" />
          <xs:element name="UserExecutable" type="xs:boolean" minOccurs="0" />
        </xs:sequence>
      </xs:extension>
    </xs:complexContent>
  </xs:complexType>
  <xs:element name="MethodAttributes" type="tns:MethodAttributes" />

  <xs:complexType name="ObjectTypeAttributes">
    <xs:annotation>
      <xs:documentation>The attributes for an object type node.</xs:documentation>
    </xs:annotation>
    <xs:complexContent mixed="false">
      <xs:extension base="tns:NodeAttributes">
        <xs:sequence>
          <xs:element name="IsAbstract" type="xs:boolean" minOccurs="0" />
        </xs:sequence>
      </xs:extension>
    </xs:complexContent>
  </xs:complexType>
  <xs:element name="ObjectTypeAttributes" type="tns:ObjectTypeAttributes" />

  <xs:complexType name="VariableTypeAttributes">
    <xs:annotation>
      <xs:documentation>The attributes for a variable type node.</xs:documentation>
    </xs:annotation>
    <xs:complexContent mixed="false">
      <xs:extension base="tns:NodeAttributes">
        <xs:sequence>
          <xs:element name="Value" type="ua:Variant" minOccurs="0" />
          <xs:element name="DataType" type="ua:NodeId" minOccurs="0" nillable="true" />
          <xs:element name="ValueRank" type="xs:int" minOccurs="0" />
          <xs:element name="ArrayDimensions" type="ua:ListOfUInt32" minOccurs="0" nillable="true" />
          <xs:element name="IsAbstract" type="xs:boolean" minOccurs="0" />
        </xs:sequence>
      </xs:extension>
    </xs:complexContent>
  </xs:complexType>
  <xs:element name="VariableTypeAttributes" type="tns:VariableTypeAttributes" />

  <xs:complexType name="ReferenceTypeAttributes">
    <xs:annotation>
      <xs:documentation>The attributes for a reference type node.</xs:documentation>
    </xs:annotation>
    <xs:complexContent mixed="false">
      <xs:extension base="tns:NodeAttributes">
        <xs:sequence>
          <xs:element name="IsAbstract" type="xs:boolean" minOccurs="0" />
          <xs:element name="Symmetric" type="xs:boolean" minOccurs="0" />
          <xs:element name="InverseName" type="ua:LocalizedText" minOccurs="0" nillable="true" />
        </xs:sequence>
      </xs:extension>
    </xs:complexContent>
  </xs:complexType>
  <xs:element name="ReferenceTypeAttributes" type="tns:ReferenceTypeAttributes" />

  <xs:complexType name="DataTypeAttributes">
    <xs:annotation>
      <xs:documentation>The attributes for a data type node.</xs:documentation>
    </xs:annotation>
    <xs:complexContent mixed="false">
      <xs:extension base="tns:NodeAttributes">
        <xs:sequence>
          <xs:element name="IsAbstract" type="xs:boolean" minOccurs="0" />
        </xs:sequence>
      </xs:extension>
    </xs:complexContent>
  </xs:complexType>
  <xs:element name="DataTypeAttributes" type="tns:DataTypeAttributes" />

  <xs:complexType name="ViewAttributes">
    <xs:annotation>
      <xs:documentation>The attributes for a view node.</xs:documentation>
    </xs:annotation>
    <xs:complexContent mixed="false">
      <xs:extension base="tns:NodeAttributes">
        <xs:sequence>
          <xs:element name="ContainsNoLoops" type="xs:boolean" minOccurs="0" />
          <xs:element name="EventNotifier" type="xs:unsignedByte" minOccurs="0" />
        </xs:sequence>
      </xs:extension>
    </xs:complexContent>
  </xs:complexType>
  <xs:element name="ViewAttributes" type="tns:ViewAttributes" />

<<<<<<< HEAD
=======
  <xs:complexType name="GenericAttributeValue">
    <xs:sequence>
      <xs:element name="AttributeId" type="xs:unsignedInt" minOccurs="0" />
      <xs:element name="Value" type="ua:Variant" minOccurs="0" />
    </xs:sequence>
  </xs:complexType>
  <xs:element name="GenericAttributeValue" type="tns:GenericAttributeValue" />

  <xs:complexType name="ListOfGenericAttributeValue">
    <xs:sequence>
      <xs:element name="GenericAttributeValue" type="tns:GenericAttributeValue" minOccurs="0" maxOccurs="unbounded" nillable="true" />
    </xs:sequence>
  </xs:complexType>
  <xs:element name="ListOfGenericAttributeValue" type="tns:ListOfGenericAttributeValue" nillable="true"></xs:element>

  <xs:complexType name="GenericAttributes">
    <xs:complexContent mixed="false">
      <xs:extension base="tns:NodeAttributes">
        <xs:sequence>
          <xs:element name="AttributeValues" type="tns:ListOfGenericAttributeValue" minOccurs="0" nillable="true" />
        </xs:sequence>
      </xs:extension>
    </xs:complexContent>
  </xs:complexType>
  <xs:element name="GenericAttributes" type="tns:GenericAttributes" />

>>>>>>> 7faafe65
  <xs:complexType name="AddNodesItem">
    <xs:annotation>
      <xs:documentation>A request to add a node to the server address space.</xs:documentation>
    </xs:annotation>
    <xs:sequence>
      <xs:element name="ParentNodeId" type="ua:ExpandedNodeId" minOccurs="0" nillable="true" />
      <xs:element name="ReferenceTypeId" type="ua:NodeId" minOccurs="0" nillable="true" />
      <xs:element name="RequestedNewNodeId" type="ua:ExpandedNodeId" minOccurs="0" nillable="true" />
      <xs:element name="BrowseName" type="ua:QualifiedName" minOccurs="0" nillable="true" />
      <xs:element name="NodeClass" type="tns:NodeClass" minOccurs="0" />
      <xs:element name="NodeAttributes" type="ua:ExtensionObject" minOccurs="0" nillable="true" />
      <xs:element name="TypeDefinition" type="ua:ExpandedNodeId" minOccurs="0" nillable="true" />
    </xs:sequence>
  </xs:complexType>
  <xs:element name="AddNodesItem" type="tns:AddNodesItem" />

  <xs:complexType name="ListOfAddNodesItem">
    <xs:sequence>
      <xs:element name="AddNodesItem" type="tns:AddNodesItem" minOccurs="0" maxOccurs="unbounded" nillable="true" />
    </xs:sequence>
  </xs:complexType>
  <xs:element name="ListOfAddNodesItem" type="tns:ListOfAddNodesItem" nillable="true"></xs:element>

  <xs:complexType name="AddNodesResult">
    <xs:annotation>
      <xs:documentation>A result of an add node operation.</xs:documentation>
    </xs:annotation>
    <xs:sequence>
      <xs:element name="StatusCode" type="ua:StatusCode" minOccurs="0" />
      <xs:element name="AddedNodeId" type="ua:NodeId" minOccurs="0" nillable="true" />
    </xs:sequence>
  </xs:complexType>
  <xs:element name="AddNodesResult" type="tns:AddNodesResult" />

  <xs:complexType name="ListOfAddNodesResult">
    <xs:sequence>
      <xs:element name="AddNodesResult" type="tns:AddNodesResult" minOccurs="0" maxOccurs="unbounded" nillable="true" />
    </xs:sequence>
  </xs:complexType>
  <xs:element name="ListOfAddNodesResult" type="tns:ListOfAddNodesResult" nillable="true"></xs:element>

  <xs:complexType name="AddNodesRequest">
    <xs:annotation>
      <xs:documentation>Adds one or more nodes to the server address space.</xs:documentation>
    </xs:annotation>
    <xs:sequence>
      <xs:element name="RequestHeader" type="tns:RequestHeader" minOccurs="0" nillable="true" />
      <xs:element name="NodesToAdd" type="tns:ListOfAddNodesItem" minOccurs="0" nillable="true" />
    </xs:sequence>
  </xs:complexType>
  <xs:element name="AddNodesRequest" type="tns:AddNodesRequest" />

  <xs:complexType name="AddNodesResponse">
    <xs:annotation>
      <xs:documentation>Adds one or more nodes to the server address space.</xs:documentation>
    </xs:annotation>
    <xs:sequence>
      <xs:element name="ResponseHeader" type="tns:ResponseHeader" minOccurs="0" nillable="true" />
      <xs:element name="Results" type="tns:ListOfAddNodesResult" minOccurs="0" nillable="true" />
      <xs:element name="DiagnosticInfos" type="ua:ListOfDiagnosticInfo" minOccurs="0" nillable="true" />
    </xs:sequence>
  </xs:complexType>
  <xs:element name="AddNodesResponse" type="tns:AddNodesResponse" />

  <xs:complexType name="AddReferencesItem">
    <xs:annotation>
      <xs:documentation>A request to add a reference to the server address space.</xs:documentation>
    </xs:annotation>
    <xs:sequence>
      <xs:element name="SourceNodeId" type="ua:NodeId" minOccurs="0" nillable="true" />
      <xs:element name="ReferenceTypeId" type="ua:NodeId" minOccurs="0" nillable="true" />
      <xs:element name="IsForward" type="xs:boolean" minOccurs="0" />
      <xs:element name="TargetServerUri" type="xs:string" minOccurs="0" nillable="true" />
      <xs:element name="TargetNodeId" type="ua:ExpandedNodeId" minOccurs="0" nillable="true" />
      <xs:element name="TargetNodeClass" type="tns:NodeClass" minOccurs="0" />
    </xs:sequence>
  </xs:complexType>
  <xs:element name="AddReferencesItem" type="tns:AddReferencesItem" />

  <xs:complexType name="ListOfAddReferencesItem">
    <xs:sequence>
      <xs:element name="AddReferencesItem" type="tns:AddReferencesItem" minOccurs="0" maxOccurs="unbounded" nillable="true" />
    </xs:sequence>
  </xs:complexType>
  <xs:element name="ListOfAddReferencesItem" type="tns:ListOfAddReferencesItem" nillable="true"></xs:element>

  <xs:complexType name="AddReferencesRequest">
    <xs:annotation>
      <xs:documentation>Adds one or more references to the server address space.</xs:documentation>
    </xs:annotation>
    <xs:sequence>
      <xs:element name="RequestHeader" type="tns:RequestHeader" minOccurs="0" nillable="true" />
      <xs:element name="ReferencesToAdd" type="tns:ListOfAddReferencesItem" minOccurs="0" nillable="true" />
    </xs:sequence>
  </xs:complexType>
  <xs:element name="AddReferencesRequest" type="tns:AddReferencesRequest" />

  <xs:complexType name="AddReferencesResponse">
    <xs:annotation>
      <xs:documentation>Adds one or more references to the server address space.</xs:documentation>
    </xs:annotation>
    <xs:sequence>
      <xs:element name="ResponseHeader" type="tns:ResponseHeader" minOccurs="0" nillable="true" />
      <xs:element name="Results" type="ua:ListOfStatusCode" minOccurs="0" nillable="true" />
      <xs:element name="DiagnosticInfos" type="ua:ListOfDiagnosticInfo" minOccurs="0" nillable="true" />
    </xs:sequence>
  </xs:complexType>
  <xs:element name="AddReferencesResponse" type="tns:AddReferencesResponse" />

  <xs:complexType name="DeleteNodesItem">
    <xs:annotation>
      <xs:documentation>A request to delete a node to the server address space.</xs:documentation>
    </xs:annotation>
    <xs:sequence>
      <xs:element name="NodeId" type="ua:NodeId" minOccurs="0" nillable="true" />
      <xs:element name="DeleteTargetReferences" type="xs:boolean" minOccurs="0" />
    </xs:sequence>
  </xs:complexType>
  <xs:element name="DeleteNodesItem" type="tns:DeleteNodesItem" />

  <xs:complexType name="ListOfDeleteNodesItem">
    <xs:sequence>
      <xs:element name="DeleteNodesItem" type="tns:DeleteNodesItem" minOccurs="0" maxOccurs="unbounded" nillable="true" />
    </xs:sequence>
  </xs:complexType>
  <xs:element name="ListOfDeleteNodesItem" type="tns:ListOfDeleteNodesItem" nillable="true"></xs:element>

  <xs:complexType name="DeleteNodesRequest">
    <xs:annotation>
      <xs:documentation>Delete one or more nodes from the server address space.</xs:documentation>
    </xs:annotation>
    <xs:sequence>
      <xs:element name="RequestHeader" type="tns:RequestHeader" minOccurs="0" nillable="true" />
      <xs:element name="NodesToDelete" type="tns:ListOfDeleteNodesItem" minOccurs="0" nillable="true" />
    </xs:sequence>
  </xs:complexType>
  <xs:element name="DeleteNodesRequest" type="tns:DeleteNodesRequest" />

  <xs:complexType name="DeleteNodesResponse">
    <xs:annotation>
      <xs:documentation>Delete one or more nodes from the server address space.</xs:documentation>
    </xs:annotation>
    <xs:sequence>
      <xs:element name="ResponseHeader" type="tns:ResponseHeader" minOccurs="0" nillable="true" />
      <xs:element name="Results" type="ua:ListOfStatusCode" minOccurs="0" nillable="true" />
      <xs:element name="DiagnosticInfos" type="ua:ListOfDiagnosticInfo" minOccurs="0" nillable="true" />
    </xs:sequence>
  </xs:complexType>
  <xs:element name="DeleteNodesResponse" type="tns:DeleteNodesResponse" />

  <xs:complexType name="DeleteReferencesItem">
    <xs:annotation>
      <xs:documentation>A request to delete a node from the server address space.</xs:documentation>
    </xs:annotation>
    <xs:sequence>
      <xs:element name="SourceNodeId" type="ua:NodeId" minOccurs="0" nillable="true" />
      <xs:element name="ReferenceTypeId" type="ua:NodeId" minOccurs="0" nillable="true" />
      <xs:element name="IsForward" type="xs:boolean" minOccurs="0" />
      <xs:element name="TargetNodeId" type="ua:ExpandedNodeId" minOccurs="0" nillable="true" />
      <xs:element name="DeleteBidirectional" type="xs:boolean" minOccurs="0" />
    </xs:sequence>
  </xs:complexType>
  <xs:element name="DeleteReferencesItem" type="tns:DeleteReferencesItem" />

  <xs:complexType name="ListOfDeleteReferencesItem">
    <xs:sequence>
      <xs:element name="DeleteReferencesItem" type="tns:DeleteReferencesItem" minOccurs="0" maxOccurs="unbounded" nillable="true" />
    </xs:sequence>
  </xs:complexType>
  <xs:element name="ListOfDeleteReferencesItem" type="tns:ListOfDeleteReferencesItem" nillable="true"></xs:element>

  <xs:complexType name="DeleteReferencesRequest">
    <xs:annotation>
      <xs:documentation>Delete one or more references from the server address space.</xs:documentation>
    </xs:annotation>
    <xs:sequence>
      <xs:element name="RequestHeader" type="tns:RequestHeader" minOccurs="0" nillable="true" />
      <xs:element name="ReferencesToDelete" type="tns:ListOfDeleteReferencesItem" minOccurs="0" nillable="true" />
    </xs:sequence>
  </xs:complexType>
  <xs:element name="DeleteReferencesRequest" type="tns:DeleteReferencesRequest" />

  <xs:complexType name="DeleteReferencesResponse">
    <xs:annotation>
      <xs:documentation>Delete one or more references from the server address space.</xs:documentation>
    </xs:annotation>
    <xs:sequence>
      <xs:element name="ResponseHeader" type="tns:ResponseHeader" minOccurs="0" nillable="true" />
      <xs:element name="Results" type="ua:ListOfStatusCode" minOccurs="0" nillable="true" />
      <xs:element name="DiagnosticInfos" type="ua:ListOfDiagnosticInfo" minOccurs="0" nillable="true" />
    </xs:sequence>
  </xs:complexType>
  <xs:element name="DeleteReferencesResponse" type="tns:DeleteReferencesResponse" />

  <xs:simpleType  name="AttributeWriteMask">
    <xs:annotation>
      <xs:documentation>Define bits used to indicate which attributes are writable.</xs:documentation>
    </xs:annotation>
<<<<<<< HEAD
    <xs:restriction base="xs:string">
      <xs:enumeration value="None_0" />
      <xs:enumeration value="AccessLevel_1" />
      <xs:enumeration value="ArrayDimensions_2" />
      <xs:enumeration value="BrowseName_4" />
      <xs:enumeration value="ContainsNoLoops_8" />
      <xs:enumeration value="DataType_16" />
      <xs:enumeration value="Description_32" />
      <xs:enumeration value="DisplayName_64" />
      <xs:enumeration value="EventNotifier_128" />
      <xs:enumeration value="Executable_256" />
      <xs:enumeration value="Historizing_512" />
      <xs:enumeration value="InverseName_1024" />
      <xs:enumeration value="IsAbstract_2048" />
      <xs:enumeration value="MinimumSamplingInterval_4096" />
      <xs:enumeration value="NodeClass_8192" />
      <xs:enumeration value="NodeId_16384" />
      <xs:enumeration value="Symmetric_32768" />
      <xs:enumeration value="UserAccessLevel_65536" />
      <xs:enumeration value="UserExecutable_131072" />
      <xs:enumeration value="UserWriteMask_262144" />
      <xs:enumeration value="ValueRank_524288" />
      <xs:enumeration value="WriteMask_1048576" />
      <xs:enumeration value="ValueForVariableType_2097152" />
=======
    <xs:restriction base="xs:unsignedInt">
>>>>>>> 7faafe65
    </xs:restriction>
  </xs:simpleType>
  <xs:element name="AttributeWriteMask" type="tns:AttributeWriteMask" />

  <xs:simpleType  name="BrowseDirection">
    <xs:annotation>
      <xs:documentation>The directions of the references to return.</xs:documentation>
    </xs:annotation>
    <xs:restriction base="xs:string">
      <xs:enumeration value="Forward_0" />
      <xs:enumeration value="Inverse_1" />
      <xs:enumeration value="Both_2" />
      <xs:enumeration value="Invalid_3" />
    </xs:restriction>
  </xs:simpleType>
  <xs:element name="BrowseDirection" type="tns:BrowseDirection" />

  <xs:complexType name="ViewDescription">
    <xs:annotation>
      <xs:documentation>The view to browse.</xs:documentation>
    </xs:annotation>
    <xs:sequence>
      <xs:element name="ViewId" type="ua:NodeId" minOccurs="0" nillable="true" />
      <xs:element name="Timestamp" type="xs:dateTime" minOccurs="0" />
      <xs:element name="ViewVersion" type="xs:unsignedInt" minOccurs="0" />
    </xs:sequence>
  </xs:complexType>
  <xs:element name="ViewDescription" type="tns:ViewDescription" />

  <xs:complexType name="BrowseDescription">
    <xs:annotation>
      <xs:documentation>A request to browse the the references from a node.</xs:documentation>
    </xs:annotation>
    <xs:sequence>
      <xs:element name="NodeId" type="ua:NodeId" minOccurs="0" nillable="true" />
      <xs:element name="BrowseDirection" type="tns:BrowseDirection" minOccurs="0" />
      <xs:element name="ReferenceTypeId" type="ua:NodeId" minOccurs="0" nillable="true" />
      <xs:element name="IncludeSubtypes" type="xs:boolean" minOccurs="0" />
      <xs:element name="NodeClassMask" type="xs:unsignedInt" minOccurs="0" />
      <xs:element name="ResultMask" type="xs:unsignedInt" minOccurs="0" />
    </xs:sequence>
  </xs:complexType>
  <xs:element name="BrowseDescription" type="tns:BrowseDescription" />

  <xs:complexType name="ListOfBrowseDescription">
    <xs:sequence>
      <xs:element name="BrowseDescription" type="tns:BrowseDescription" minOccurs="0" maxOccurs="unbounded" nillable="true" />
    </xs:sequence>
  </xs:complexType>
  <xs:element name="ListOfBrowseDescription" type="tns:ListOfBrowseDescription" nillable="true"></xs:element>

  <xs:simpleType  name="BrowseResultMask">
    <xs:annotation>
      <xs:documentation>A bit mask which specifies what should be returned in a browse response.</xs:documentation>
    </xs:annotation>
    <xs:restriction base="xs:string">
      <xs:enumeration value="None_0" />
      <xs:enumeration value="ReferenceTypeId_1" />
      <xs:enumeration value="IsForward_2" />
      <xs:enumeration value="NodeClass_4" />
      <xs:enumeration value="BrowseName_8" />
      <xs:enumeration value="DisplayName_16" />
      <xs:enumeration value="TypeDefinition_32" />
      <xs:enumeration value="All_63" />
      <xs:enumeration value="ReferenceTypeInfo_3" />
      <xs:enumeration value="TargetInfo_60" />
    </xs:restriction>
  </xs:simpleType>
  <xs:element name="BrowseResultMask" type="tns:BrowseResultMask" />

  <xs:complexType name="ReferenceDescription">
    <xs:annotation>
      <xs:documentation>The description of a reference.</xs:documentation>
    </xs:annotation>
    <xs:sequence>
      <xs:element name="ReferenceTypeId" type="ua:NodeId" minOccurs="0" nillable="true" />
      <xs:element name="IsForward" type="xs:boolean" minOccurs="0" />
      <xs:element name="NodeId" type="ua:ExpandedNodeId" minOccurs="0" nillable="true" />
      <xs:element name="BrowseName" type="ua:QualifiedName" minOccurs="0" nillable="true" />
      <xs:element name="DisplayName" type="ua:LocalizedText" minOccurs="0" nillable="true" />
      <xs:element name="NodeClass" type="tns:NodeClass" minOccurs="0" />
      <xs:element name="TypeDefinition" type="ua:ExpandedNodeId" minOccurs="0" nillable="true" />
    </xs:sequence>
  </xs:complexType>
  <xs:element name="ReferenceDescription" type="tns:ReferenceDescription" />

  <xs:complexType name="ListOfReferenceDescription">
    <xs:sequence>
      <xs:element name="ReferenceDescription" type="tns:ReferenceDescription" minOccurs="0" maxOccurs="unbounded" nillable="true" />
    </xs:sequence>
  </xs:complexType>
  <xs:element name="ListOfReferenceDescription" type="tns:ListOfReferenceDescription" nillable="true"></xs:element>

  <xs:element name="ContinuationPoint" type="xs:base64Binary" />

  <xs:complexType name="BrowseResult">
    <xs:annotation>
      <xs:documentation>The result of a browse operation.</xs:documentation>
    </xs:annotation>
    <xs:sequence>
      <xs:element name="StatusCode" type="ua:StatusCode" minOccurs="0" />
      <xs:element name="ContinuationPoint" type="xs:base64Binary" minOccurs="0" nillable="true" />
      <xs:element name="References" type="tns:ListOfReferenceDescription" minOccurs="0" nillable="true" />
    </xs:sequence>
  </xs:complexType>
  <xs:element name="BrowseResult" type="tns:BrowseResult" />

  <xs:complexType name="ListOfBrowseResult">
    <xs:sequence>
      <xs:element name="BrowseResult" type="tns:BrowseResult" minOccurs="0" maxOccurs="unbounded" nillable="true" />
    </xs:sequence>
  </xs:complexType>
  <xs:element name="ListOfBrowseResult" type="tns:ListOfBrowseResult" nillable="true"></xs:element>

  <xs:complexType name="BrowseRequest">
    <xs:annotation>
      <xs:documentation>Browse the references for one or more nodes from the server address space.</xs:documentation>
    </xs:annotation>
    <xs:sequence>
      <xs:element name="RequestHeader" type="tns:RequestHeader" minOccurs="0" nillable="true" />
      <xs:element name="View" type="tns:ViewDescription" minOccurs="0" nillable="true" />
      <xs:element name="RequestedMaxReferencesPerNode" type="xs:unsignedInt" minOccurs="0" />
      <xs:element name="NodesToBrowse" type="tns:ListOfBrowseDescription" minOccurs="0" nillable="true" />
    </xs:sequence>
  </xs:complexType>
  <xs:element name="BrowseRequest" type="tns:BrowseRequest" />

  <xs:complexType name="BrowseResponse">
    <xs:annotation>
      <xs:documentation>Browse the references for one or more nodes from the server address space.</xs:documentation>
    </xs:annotation>
    <xs:sequence>
      <xs:element name="ResponseHeader" type="tns:ResponseHeader" minOccurs="0" nillable="true" />
      <xs:element name="Results" type="tns:ListOfBrowseResult" minOccurs="0" nillable="true" />
      <xs:element name="DiagnosticInfos" type="ua:ListOfDiagnosticInfo" minOccurs="0" nillable="true" />
    </xs:sequence>
  </xs:complexType>
  <xs:element name="BrowseResponse" type="tns:BrowseResponse" />

  <xs:complexType name="BrowseNextRequest">
    <xs:annotation>
      <xs:documentation>Continues one or more browse operations.</xs:documentation>
    </xs:annotation>
    <xs:sequence>
      <xs:element name="RequestHeader" type="tns:RequestHeader" minOccurs="0" nillable="true" />
      <xs:element name="ReleaseContinuationPoints" type="xs:boolean" minOccurs="0" />
      <xs:element name="ContinuationPoints" type="ua:ListOfByteString" minOccurs="0" nillable="true" />
    </xs:sequence>
  </xs:complexType>
  <xs:element name="BrowseNextRequest" type="tns:BrowseNextRequest" />

  <xs:complexType name="BrowseNextResponse">
    <xs:annotation>
      <xs:documentation>Continues one or more browse operations.</xs:documentation>
    </xs:annotation>
    <xs:sequence>
      <xs:element name="ResponseHeader" type="tns:ResponseHeader" minOccurs="0" nillable="true" />
      <xs:element name="Results" type="tns:ListOfBrowseResult" minOccurs="0" nillable="true" />
      <xs:element name="DiagnosticInfos" type="ua:ListOfDiagnosticInfo" minOccurs="0" nillable="true" />
    </xs:sequence>
  </xs:complexType>
  <xs:element name="BrowseNextResponse" type="tns:BrowseNextResponse" />

  <xs:complexType name="RelativePathElement">
    <xs:annotation>
      <xs:documentation>An element in a relative path.</xs:documentation>
    </xs:annotation>
    <xs:sequence>
      <xs:element name="ReferenceTypeId" type="ua:NodeId" minOccurs="0" nillable="true" />
      <xs:element name="IsInverse" type="xs:boolean" minOccurs="0" />
      <xs:element name="IncludeSubtypes" type="xs:boolean" minOccurs="0" />
      <xs:element name="TargetName" type="ua:QualifiedName" minOccurs="0" nillable="true" />
    </xs:sequence>
  </xs:complexType>
  <xs:element name="RelativePathElement" type="tns:RelativePathElement" />

  <xs:complexType name="ListOfRelativePathElement">
    <xs:sequence>
      <xs:element name="RelativePathElement" type="tns:RelativePathElement" minOccurs="0" maxOccurs="unbounded" nillable="true" />
    </xs:sequence>
  </xs:complexType>
  <xs:element name="ListOfRelativePathElement" type="tns:ListOfRelativePathElement" nillable="true"></xs:element>

  <xs:complexType name="RelativePath">
    <xs:annotation>
      <xs:documentation>A relative path constructed from reference types and browse names.</xs:documentation>
    </xs:annotation>
    <xs:sequence>
      <xs:element name="Elements" type="tns:ListOfRelativePathElement" minOccurs="0" nillable="true" />
    </xs:sequence>
  </xs:complexType>
  <xs:element name="RelativePath" type="tns:RelativePath" />

  <xs:complexType name="BrowsePath">
    <xs:annotation>
      <xs:documentation>A request to translate a path into a node id.</xs:documentation>
    </xs:annotation>
    <xs:sequence>
      <xs:element name="StartingNode" type="ua:NodeId" minOccurs="0" nillable="true" />
      <xs:element name="RelativePath" type="tns:RelativePath" minOccurs="0" nillable="true" />
    </xs:sequence>
  </xs:complexType>
  <xs:element name="BrowsePath" type="tns:BrowsePath" />

  <xs:complexType name="ListOfBrowsePath">
    <xs:sequence>
      <xs:element name="BrowsePath" type="tns:BrowsePath" minOccurs="0" maxOccurs="unbounded" nillable="true" />
    </xs:sequence>
  </xs:complexType>
  <xs:element name="ListOfBrowsePath" type="tns:ListOfBrowsePath" nillable="true"></xs:element>

  <xs:complexType name="BrowsePathTarget">
    <xs:annotation>
      <xs:documentation>The target of the translated path.</xs:documentation>
    </xs:annotation>
    <xs:sequence>
      <xs:element name="TargetId" type="ua:ExpandedNodeId" minOccurs="0" nillable="true" />
      <xs:element name="RemainingPathIndex" type="xs:unsignedInt" minOccurs="0" />
    </xs:sequence>
  </xs:complexType>
  <xs:element name="BrowsePathTarget" type="tns:BrowsePathTarget" />

  <xs:complexType name="ListOfBrowsePathTarget">
    <xs:sequence>
      <xs:element name="BrowsePathTarget" type="tns:BrowsePathTarget" minOccurs="0" maxOccurs="unbounded" nillable="true" />
    </xs:sequence>
  </xs:complexType>
  <xs:element name="ListOfBrowsePathTarget" type="tns:ListOfBrowsePathTarget" nillable="true"></xs:element>

  <xs:complexType name="BrowsePathResult">
    <xs:annotation>
      <xs:documentation>The result of a translate opearation.</xs:documentation>
    </xs:annotation>
    <xs:sequence>
      <xs:element name="StatusCode" type="ua:StatusCode" minOccurs="0" />
      <xs:element name="Targets" type="tns:ListOfBrowsePathTarget" minOccurs="0" nillable="true" />
    </xs:sequence>
  </xs:complexType>
  <xs:element name="BrowsePathResult" type="tns:BrowsePathResult" />

  <xs:complexType name="ListOfBrowsePathResult">
    <xs:sequence>
      <xs:element name="BrowsePathResult" type="tns:BrowsePathResult" minOccurs="0" maxOccurs="unbounded" nillable="true" />
    </xs:sequence>
  </xs:complexType>
  <xs:element name="ListOfBrowsePathResult" type="tns:ListOfBrowsePathResult" nillable="true"></xs:element>

  <xs:complexType name="TranslateBrowsePathsToNodeIdsRequest">
    <xs:annotation>
      <xs:documentation>Translates one or more paths in the server address space.</xs:documentation>
    </xs:annotation>
    <xs:sequence>
      <xs:element name="RequestHeader" type="tns:RequestHeader" minOccurs="0" nillable="true" />
      <xs:element name="BrowsePaths" type="tns:ListOfBrowsePath" minOccurs="0" nillable="true" />
    </xs:sequence>
  </xs:complexType>
  <xs:element name="TranslateBrowsePathsToNodeIdsRequest" type="tns:TranslateBrowsePathsToNodeIdsRequest" />

  <xs:complexType name="TranslateBrowsePathsToNodeIdsResponse">
    <xs:annotation>
      <xs:documentation>Translates one or more paths in the server address space.</xs:documentation>
    </xs:annotation>
    <xs:sequence>
      <xs:element name="ResponseHeader" type="tns:ResponseHeader" minOccurs="0" nillable="true" />
      <xs:element name="Results" type="tns:ListOfBrowsePathResult" minOccurs="0" nillable="true" />
      <xs:element name="DiagnosticInfos" type="ua:ListOfDiagnosticInfo" minOccurs="0" nillable="true" />
    </xs:sequence>
  </xs:complexType>
  <xs:element name="TranslateBrowsePathsToNodeIdsResponse" type="tns:TranslateBrowsePathsToNodeIdsResponse" />

  <xs:complexType name="RegisterNodesRequest">
    <xs:annotation>
      <xs:documentation>Registers one or more nodes for repeated use within a session.</xs:documentation>
    </xs:annotation>
    <xs:sequence>
      <xs:element name="RequestHeader" type="tns:RequestHeader" minOccurs="0" nillable="true" />
      <xs:element name="NodesToRegister" type="ua:ListOfNodeId" minOccurs="0" nillable="true" />
    </xs:sequence>
  </xs:complexType>
  <xs:element name="RegisterNodesRequest" type="tns:RegisterNodesRequest" />

  <xs:complexType name="RegisterNodesResponse">
    <xs:annotation>
      <xs:documentation>Registers one or more nodes for repeated use within a session.</xs:documentation>
    </xs:annotation>
    <xs:sequence>
      <xs:element name="ResponseHeader" type="tns:ResponseHeader" minOccurs="0" nillable="true" />
      <xs:element name="RegisteredNodeIds" type="ua:ListOfNodeId" minOccurs="0" nillable="true" />
    </xs:sequence>
  </xs:complexType>
  <xs:element name="RegisterNodesResponse" type="tns:RegisterNodesResponse" />

  <xs:complexType name="UnregisterNodesRequest">
    <xs:annotation>
      <xs:documentation>Unregisters one or more previously registered nodes.</xs:documentation>
    </xs:annotation>
    <xs:sequence>
      <xs:element name="RequestHeader" type="tns:RequestHeader" minOccurs="0" nillable="true" />
      <xs:element name="NodesToUnregister" type="ua:ListOfNodeId" minOccurs="0" nillable="true" />
    </xs:sequence>
  </xs:complexType>
  <xs:element name="UnregisterNodesRequest" type="tns:UnregisterNodesRequest" />

  <xs:complexType name="UnregisterNodesResponse">
    <xs:annotation>
      <xs:documentation>Unregisters one or more previously registered nodes.</xs:documentation>
    </xs:annotation>
    <xs:sequence>
      <xs:element name="ResponseHeader" type="tns:ResponseHeader" minOccurs="0" nillable="true" />
    </xs:sequence>
  </xs:complexType>
  <xs:element name="UnregisterNodesResponse" type="tns:UnregisterNodesResponse" />

  <xs:element name="Counter" type="xs:unsignedInt" />

  <xs:element name="NumericRange" type="xs:string" />

  <xs:element name="Time" type="xs:string" />

  <xs:element name="Date" type="xs:dateTime" />

  <xs:complexType name="EndpointConfiguration">
    <xs:sequence>
      <xs:element name="OperationTimeout" type="xs:int" minOccurs="0" />
      <xs:element name="UseBinaryEncoding" type="xs:boolean" minOccurs="0" />
      <xs:element name="MaxStringLength" type="xs:int" minOccurs="0" />
      <xs:element name="MaxByteStringLength" type="xs:int" minOccurs="0" />
      <xs:element name="MaxArrayLength" type="xs:int" minOccurs="0" />
      <xs:element name="MaxMessageSize" type="xs:int" minOccurs="0" />
      <xs:element name="MaxBufferSize" type="xs:int" minOccurs="0" />
      <xs:element name="ChannelLifetime" type="xs:int" minOccurs="0" />
      <xs:element name="SecurityTokenLifetime" type="xs:int" minOccurs="0" />
    </xs:sequence>
  </xs:complexType>
  <xs:element name="EndpointConfiguration" type="tns:EndpointConfiguration" />

  <xs:complexType name="ListOfEndpointConfiguration">
    <xs:sequence>
      <xs:element name="EndpointConfiguration" type="tns:EndpointConfiguration" minOccurs="0" maxOccurs="unbounded" nillable="true" />
    </xs:sequence>
  </xs:complexType>
  <xs:element name="ListOfEndpointConfiguration" type="tns:ListOfEndpointConfiguration" nillable="true"></xs:element>

  <xs:complexType name="QueryDataDescription">
    <xs:sequence>
      <xs:element name="RelativePath" type="tns:RelativePath" minOccurs="0" nillable="true" />
      <xs:element name="AttributeId" type="xs:unsignedInt" minOccurs="0" />
      <xs:element name="IndexRange" type="xs:string" minOccurs="0" nillable="true" />
    </xs:sequence>
  </xs:complexType>
  <xs:element name="QueryDataDescription" type="tns:QueryDataDescription" />

  <xs:complexType name="ListOfQueryDataDescription">
    <xs:sequence>
      <xs:element name="QueryDataDescription" type="tns:QueryDataDescription" minOccurs="0" maxOccurs="unbounded" nillable="true" />
    </xs:sequence>
  </xs:complexType>
  <xs:element name="ListOfQueryDataDescription" type="tns:ListOfQueryDataDescription" nillable="true"></xs:element>

  <xs:complexType name="NodeTypeDescription">
    <xs:sequence>
      <xs:element name="TypeDefinitionNode" type="ua:ExpandedNodeId" minOccurs="0" nillable="true" />
      <xs:element name="IncludeSubTypes" type="xs:boolean" minOccurs="0" />
      <xs:element name="DataToReturn" type="tns:ListOfQueryDataDescription" minOccurs="0" nillable="true" />
    </xs:sequence>
  </xs:complexType>
  <xs:element name="NodeTypeDescription" type="tns:NodeTypeDescription" />

  <xs:complexType name="ListOfNodeTypeDescription">
    <xs:sequence>
      <xs:element name="NodeTypeDescription" type="tns:NodeTypeDescription" minOccurs="0" maxOccurs="unbounded" nillable="true" />
    </xs:sequence>
  </xs:complexType>
  <xs:element name="ListOfNodeTypeDescription" type="tns:ListOfNodeTypeDescription" nillable="true"></xs:element>

  <xs:simpleType  name="FilterOperator">
    <xs:restriction base="xs:string">
      <xs:enumeration value="Equals_0" />
      <xs:enumeration value="IsNull_1" />
      <xs:enumeration value="GreaterThan_2" />
      <xs:enumeration value="LessThan_3" />
      <xs:enumeration value="GreaterThanOrEqual_4" />
      <xs:enumeration value="LessThanOrEqual_5" />
      <xs:enumeration value="Like_6" />
      <xs:enumeration value="Not_7" />
      <xs:enumeration value="Between_8" />
      <xs:enumeration value="InList_9" />
      <xs:enumeration value="And_10" />
      <xs:enumeration value="Or_11" />
      <xs:enumeration value="Cast_12" />
      <xs:enumeration value="InView_13" />
      <xs:enumeration value="OfType_14" />
      <xs:enumeration value="RelatedTo_15" />
      <xs:enumeration value="BitwiseAnd_16" />
      <xs:enumeration value="BitwiseOr_17" />
    </xs:restriction>
  </xs:simpleType>
  <xs:element name="FilterOperator" type="tns:FilterOperator" />

  <xs:complexType name="QueryDataSet">
    <xs:sequence>
      <xs:element name="NodeId" type="ua:ExpandedNodeId" minOccurs="0" nillable="true" />
      <xs:element name="TypeDefinitionNode" type="ua:ExpandedNodeId" minOccurs="0" nillable="true" />
      <xs:element name="Values" type="ua:ListOfVariant" minOccurs="0" nillable="true" />
    </xs:sequence>
  </xs:complexType>
  <xs:element name="QueryDataSet" type="tns:QueryDataSet" />

  <xs:complexType name="ListOfQueryDataSet">
    <xs:sequence>
      <xs:element name="QueryDataSet" type="tns:QueryDataSet" minOccurs="0" maxOccurs="unbounded" nillable="true" />
    </xs:sequence>
  </xs:complexType>
  <xs:element name="ListOfQueryDataSet" type="tns:ListOfQueryDataSet" nillable="true"></xs:element>

  <xs:complexType name="NodeReference">
    <xs:sequence>
      <xs:element name="NodeId" type="ua:NodeId" minOccurs="0" nillable="true" />
      <xs:element name="ReferenceTypeId" type="ua:NodeId" minOccurs="0" nillable="true" />
      <xs:element name="IsForward" type="xs:boolean" minOccurs="0" />
      <xs:element name="ReferencedNodeIds" type="ua:ListOfNodeId" minOccurs="0" nillable="true" />
    </xs:sequence>
  </xs:complexType>
  <xs:element name="NodeReference" type="tns:NodeReference" />

  <xs:complexType name="ListOfNodeReference">
    <xs:sequence>
      <xs:element name="NodeReference" type="tns:NodeReference" minOccurs="0" maxOccurs="unbounded" nillable="true" />
    </xs:sequence>
  </xs:complexType>
  <xs:element name="ListOfNodeReference" type="tns:ListOfNodeReference" nillable="true"></xs:element>

  <xs:complexType name="ContentFilterElement">
    <xs:sequence>
      <xs:element name="FilterOperator" type="tns:FilterOperator" minOccurs="0" />
      <xs:element name="FilterOperands" type="ua:ListOfExtensionObject" minOccurs="0" nillable="true" />
    </xs:sequence>
  </xs:complexType>
  <xs:element name="ContentFilterElement" type="tns:ContentFilterElement" />

  <xs:complexType name="ListOfContentFilterElement">
    <xs:sequence>
      <xs:element name="ContentFilterElement" type="tns:ContentFilterElement" minOccurs="0" maxOccurs="unbounded" nillable="true" />
    </xs:sequence>
  </xs:complexType>
  <xs:element name="ListOfContentFilterElement" type="tns:ListOfContentFilterElement" nillable="true"></xs:element>

  <xs:complexType name="ContentFilter">
    <xs:sequence>
      <xs:element name="Elements" type="tns:ListOfContentFilterElement" minOccurs="0" nillable="true" />
    </xs:sequence>
  </xs:complexType>
  <xs:element name="ContentFilter" type="tns:ContentFilter" />

  <xs:complexType name="ListOfContentFilter">
    <xs:sequence>
      <xs:element name="ContentFilter" type="tns:ContentFilter" minOccurs="0" maxOccurs="unbounded" nillable="true" />
    </xs:sequence>
  </xs:complexType>
  <xs:element name="ListOfContentFilter" type="tns:ListOfContentFilter" nillable="true"></xs:element>

  <xs:complexType name="FilterOperand">
    <xs:sequence>
    </xs:sequence>
  </xs:complexType>
  <xs:element name="FilterOperand" type="tns:FilterOperand" />

  <xs:complexType name="ElementOperand">
    <xs:complexContent mixed="false">
      <xs:extension base="tns:FilterOperand">
        <xs:sequence>
          <xs:element name="Index" type="xs:unsignedInt" minOccurs="0" />
        </xs:sequence>
      </xs:extension>
    </xs:complexContent>
  </xs:complexType>
  <xs:element name="ElementOperand" type="tns:ElementOperand" />

  <xs:complexType name="LiteralOperand">
    <xs:complexContent mixed="false">
      <xs:extension base="tns:FilterOperand">
        <xs:sequence>
          <xs:element name="Value" type="ua:Variant" minOccurs="0" />
        </xs:sequence>
      </xs:extension>
    </xs:complexContent>
  </xs:complexType>
  <xs:element name="LiteralOperand" type="tns:LiteralOperand" />

  <xs:complexType name="AttributeOperand">
    <xs:complexContent mixed="false">
      <xs:extension base="tns:FilterOperand">
        <xs:sequence>
          <xs:element name="NodeId" type="ua:NodeId" minOccurs="0" nillable="true" />
          <xs:element name="Alias" type="xs:string" minOccurs="0" nillable="true" />
          <xs:element name="BrowsePath" type="tns:RelativePath" minOccurs="0" nillable="true" />
          <xs:element name="AttributeId" type="xs:unsignedInt" minOccurs="0" />
          <xs:element name="IndexRange" type="xs:string" minOccurs="0" nillable="true" />
        </xs:sequence>
      </xs:extension>
    </xs:complexContent>
  </xs:complexType>
  <xs:element name="AttributeOperand" type="tns:AttributeOperand" />

  <xs:complexType name="SimpleAttributeOperand">
    <xs:complexContent mixed="false">
      <xs:extension base="tns:FilterOperand">
        <xs:sequence>
          <xs:element name="TypeDefinitionId" type="ua:NodeId" minOccurs="0" nillable="true" />
          <xs:element name="BrowsePath" type="ua:ListOfQualifiedName" minOccurs="0" nillable="true" />
          <xs:element name="AttributeId" type="xs:unsignedInt" minOccurs="0" />
          <xs:element name="IndexRange" type="xs:string" minOccurs="0" nillable="true" />
        </xs:sequence>
      </xs:extension>
    </xs:complexContent>
  </xs:complexType>
  <xs:element name="SimpleAttributeOperand" type="tns:SimpleAttributeOperand" />

  <xs:complexType name="ListOfSimpleAttributeOperand">
    <xs:sequence>
      <xs:element name="SimpleAttributeOperand" type="tns:SimpleAttributeOperand" minOccurs="0" maxOccurs="unbounded" nillable="true" />
    </xs:sequence>
  </xs:complexType>
  <xs:element name="ListOfSimpleAttributeOperand" type="tns:ListOfSimpleAttributeOperand" nillable="true"></xs:element>

  <xs:complexType name="ContentFilterElementResult">
    <xs:sequence>
      <xs:element name="StatusCode" type="ua:StatusCode" minOccurs="0" />
      <xs:element name="OperandStatusCodes" type="ua:ListOfStatusCode" minOccurs="0" nillable="true" />
      <xs:element name="OperandDiagnosticInfos" type="ua:ListOfDiagnosticInfo" minOccurs="0" nillable="true" />
    </xs:sequence>
  </xs:complexType>
  <xs:element name="ContentFilterElementResult" type="tns:ContentFilterElementResult" />

  <xs:complexType name="ListOfContentFilterElementResult">
    <xs:sequence>
      <xs:element name="ContentFilterElementResult" type="tns:ContentFilterElementResult" minOccurs="0" maxOccurs="unbounded" nillable="true" />
    </xs:sequence>
  </xs:complexType>
  <xs:element name="ListOfContentFilterElementResult" type="tns:ListOfContentFilterElementResult" nillable="true"></xs:element>

  <xs:complexType name="ContentFilterResult">
    <xs:sequence>
      <xs:element name="ElementResults" type="tns:ListOfContentFilterElementResult" minOccurs="0" nillable="true" />
      <xs:element name="ElementDiagnosticInfos" type="ua:ListOfDiagnosticInfo" minOccurs="0" nillable="true" />
    </xs:sequence>
  </xs:complexType>
  <xs:element name="ContentFilterResult" type="tns:ContentFilterResult" />

  <xs:complexType name="ParsingResult">
    <xs:sequence>
      <xs:element name="StatusCode" type="ua:StatusCode" minOccurs="0" />
      <xs:element name="DataStatusCodes" type="ua:ListOfStatusCode" minOccurs="0" nillable="true" />
      <xs:element name="DataDiagnosticInfos" type="ua:ListOfDiagnosticInfo" minOccurs="0" nillable="true" />
    </xs:sequence>
  </xs:complexType>
  <xs:element name="ParsingResult" type="tns:ParsingResult" />

  <xs:complexType name="ListOfParsingResult">
    <xs:sequence>
      <xs:element name="ParsingResult" type="tns:ParsingResult" minOccurs="0" maxOccurs="unbounded" nillable="true" />
    </xs:sequence>
  </xs:complexType>
  <xs:element name="ListOfParsingResult" type="tns:ListOfParsingResult" nillable="true"></xs:element>

  <xs:complexType name="QueryFirstRequest">
    <xs:sequence>
      <xs:element name="RequestHeader" type="tns:RequestHeader" minOccurs="0" nillable="true" />
      <xs:element name="View" type="tns:ViewDescription" minOccurs="0" nillable="true" />
      <xs:element name="NodeTypes" type="tns:ListOfNodeTypeDescription" minOccurs="0" nillable="true" />
      <xs:element name="Filter" type="tns:ContentFilter" minOccurs="0" nillable="true" />
      <xs:element name="MaxDataSetsToReturn" type="xs:unsignedInt" minOccurs="0" />
      <xs:element name="MaxReferencesToReturn" type="xs:unsignedInt" minOccurs="0" />
    </xs:sequence>
  </xs:complexType>
  <xs:element name="QueryFirstRequest" type="tns:QueryFirstRequest" />

  <xs:complexType name="QueryFirstResponse">
    <xs:sequence>
      <xs:element name="ResponseHeader" type="tns:ResponseHeader" minOccurs="0" nillable="true" />
      <xs:element name="QueryDataSets" type="tns:ListOfQueryDataSet" minOccurs="0" nillable="true" />
      <xs:element name="ContinuationPoint" type="xs:base64Binary" minOccurs="0" nillable="true" />
      <xs:element name="ParsingResults" type="tns:ListOfParsingResult" minOccurs="0" nillable="true" />
      <xs:element name="DiagnosticInfos" type="ua:ListOfDiagnosticInfo" minOccurs="0" nillable="true" />
      <xs:element name="FilterResult" type="tns:ContentFilterResult" minOccurs="0" nillable="true" />
    </xs:sequence>
  </xs:complexType>
  <xs:element name="QueryFirstResponse" type="tns:QueryFirstResponse" />

  <xs:complexType name="QueryNextRequest">
    <xs:sequence>
      <xs:element name="RequestHeader" type="tns:RequestHeader" minOccurs="0" nillable="true" />
      <xs:element name="ReleaseContinuationPoint" type="xs:boolean" minOccurs="0" />
      <xs:element name="ContinuationPoint" type="xs:base64Binary" minOccurs="0" nillable="true" />
    </xs:sequence>
  </xs:complexType>
  <xs:element name="QueryNextRequest" type="tns:QueryNextRequest" />

  <xs:complexType name="QueryNextResponse">
    <xs:sequence>
      <xs:element name="ResponseHeader" type="tns:ResponseHeader" minOccurs="0" nillable="true" />
      <xs:element name="QueryDataSets" type="tns:ListOfQueryDataSet" minOccurs="0" nillable="true" />
      <xs:element name="RevisedContinuationPoint" type="xs:base64Binary" minOccurs="0" nillable="true" />
    </xs:sequence>
  </xs:complexType>
  <xs:element name="QueryNextResponse" type="tns:QueryNextResponse" />

  <xs:simpleType  name="TimestampsToReturn">
    <xs:restriction base="xs:string">
      <xs:enumeration value="Source_0" />
      <xs:enumeration value="Server_1" />
      <xs:enumeration value="Both_2" />
      <xs:enumeration value="Neither_3" />
      <xs:enumeration value="Invalid_4" />
    </xs:restriction>
  </xs:simpleType>
  <xs:element name="TimestampsToReturn" type="tns:TimestampsToReturn" />

  <xs:complexType name="ReadValueId">
    <xs:sequence>
      <xs:element name="NodeId" type="ua:NodeId" minOccurs="0" nillable="true" />
      <xs:element name="AttributeId" type="xs:unsignedInt" minOccurs="0" />
      <xs:element name="IndexRange" type="xs:string" minOccurs="0" nillable="true" />
      <xs:element name="DataEncoding" type="ua:QualifiedName" minOccurs="0" nillable="true" />
    </xs:sequence>
  </xs:complexType>
  <xs:element name="ReadValueId" type="tns:ReadValueId" />

  <xs:complexType name="ListOfReadValueId">
    <xs:sequence>
      <xs:element name="ReadValueId" type="tns:ReadValueId" minOccurs="0" maxOccurs="unbounded" nillable="true" />
    </xs:sequence>
  </xs:complexType>
  <xs:element name="ListOfReadValueId" type="tns:ListOfReadValueId" nillable="true"></xs:element>

  <xs:complexType name="ReadRequest">
    <xs:sequence>
      <xs:element name="RequestHeader" type="tns:RequestHeader" minOccurs="0" nillable="true" />
      <xs:element name="MaxAge" type="xs:double" minOccurs="0" />
      <xs:element name="TimestampsToReturn" type="tns:TimestampsToReturn" minOccurs="0" />
      <xs:element name="NodesToRead" type="tns:ListOfReadValueId" minOccurs="0" nillable="true" />
    </xs:sequence>
  </xs:complexType>
  <xs:element name="ReadRequest" type="tns:ReadRequest" />

  <xs:complexType name="ReadResponse">
    <xs:sequence>
      <xs:element name="ResponseHeader" type="tns:ResponseHeader" minOccurs="0" nillable="true" />
      <xs:element name="Results" type="ua:ListOfDataValue" minOccurs="0" nillable="true" />
      <xs:element name="DiagnosticInfos" type="ua:ListOfDiagnosticInfo" minOccurs="0" nillable="true" />
    </xs:sequence>
  </xs:complexType>
  <xs:element name="ReadResponse" type="tns:ReadResponse" />

  <xs:complexType name="HistoryReadValueId">
    <xs:sequence>
      <xs:element name="NodeId" type="ua:NodeId" minOccurs="0" nillable="true" />
      <xs:element name="IndexRange" type="xs:string" minOccurs="0" nillable="true" />
      <xs:element name="DataEncoding" type="ua:QualifiedName" minOccurs="0" nillable="true" />
      <xs:element name="ContinuationPoint" type="xs:base64Binary" minOccurs="0" nillable="true" />
    </xs:sequence>
  </xs:complexType>
  <xs:element name="HistoryReadValueId" type="tns:HistoryReadValueId" />

  <xs:complexType name="ListOfHistoryReadValueId">
    <xs:sequence>
      <xs:element name="HistoryReadValueId" type="tns:HistoryReadValueId" minOccurs="0" maxOccurs="unbounded" nillable="true" />
    </xs:sequence>
  </xs:complexType>
  <xs:element name="ListOfHistoryReadValueId" type="tns:ListOfHistoryReadValueId" nillable="true"></xs:element>

  <xs:complexType name="HistoryReadResult">
    <xs:sequence>
      <xs:element name="StatusCode" type="ua:StatusCode" minOccurs="0" />
      <xs:element name="ContinuationPoint" type="xs:base64Binary" minOccurs="0" nillable="true" />
      <xs:element name="HistoryData" type="ua:ExtensionObject" minOccurs="0" nillable="true" />
    </xs:sequence>
  </xs:complexType>
  <xs:element name="HistoryReadResult" type="tns:HistoryReadResult" />

  <xs:complexType name="ListOfHistoryReadResult">
    <xs:sequence>
      <xs:element name="HistoryReadResult" type="tns:HistoryReadResult" minOccurs="0" maxOccurs="unbounded" nillable="true" />
    </xs:sequence>
  </xs:complexType>
  <xs:element name="ListOfHistoryReadResult" type="tns:ListOfHistoryReadResult" nillable="true"></xs:element>

  <xs:complexType name="HistoryReadDetails">
    <xs:sequence>
    </xs:sequence>
  </xs:complexType>
  <xs:element name="HistoryReadDetails" type="tns:HistoryReadDetails" />

  <xs:complexType name="ReadEventDetails">
    <xs:complexContent mixed="false">
      <xs:extension base="tns:HistoryReadDetails">
        <xs:sequence>
          <xs:element name="NumValuesPerNode" type="xs:unsignedInt" minOccurs="0" />
          <xs:element name="StartTime" type="xs:dateTime" minOccurs="0" />
          <xs:element name="EndTime" type="xs:dateTime" minOccurs="0" />
          <xs:element name="Filter" type="tns:EventFilter" minOccurs="0" nillable="true" />
        </xs:sequence>
      </xs:extension>
    </xs:complexContent>
  </xs:complexType>
  <xs:element name="ReadEventDetails" type="tns:ReadEventDetails" />

  <xs:complexType name="ReadRawModifiedDetails">
    <xs:complexContent mixed="false">
      <xs:extension base="tns:HistoryReadDetails">
        <xs:sequence>
          <xs:element name="IsReadModified" type="xs:boolean" minOccurs="0" />
          <xs:element name="StartTime" type="xs:dateTime" minOccurs="0" />
          <xs:element name="EndTime" type="xs:dateTime" minOccurs="0" />
          <xs:element name="NumValuesPerNode" type="xs:unsignedInt" minOccurs="0" />
          <xs:element name="ReturnBounds" type="xs:boolean" minOccurs="0" />
        </xs:sequence>
      </xs:extension>
    </xs:complexContent>
  </xs:complexType>
  <xs:element name="ReadRawModifiedDetails" type="tns:ReadRawModifiedDetails" />

  <xs:complexType name="ReadProcessedDetails">
    <xs:complexContent mixed="false">
      <xs:extension base="tns:HistoryReadDetails">
        <xs:sequence>
          <xs:element name="StartTime" type="xs:dateTime" minOccurs="0" />
          <xs:element name="EndTime" type="xs:dateTime" minOccurs="0" />
          <xs:element name="ProcessingInterval" type="xs:double" minOccurs="0" />
          <xs:element name="AggregateType" type="ua:ListOfNodeId" minOccurs="0" nillable="true" />
          <xs:element name="AggregateConfiguration" type="tns:AggregateConfiguration" minOccurs="0" nillable="true" />
        </xs:sequence>
      </xs:extension>
    </xs:complexContent>
  </xs:complexType>
  <xs:element name="ReadProcessedDetails" type="tns:ReadProcessedDetails" />

  <xs:complexType name="ReadAtTimeDetails">
    <xs:complexContent mixed="false">
      <xs:extension base="tns:HistoryReadDetails">
        <xs:sequence>
          <xs:element name="ReqTimes" type="ua:ListOfDateTime" minOccurs="0" nillable="true" />
          <xs:element name="UseSimpleBounds" type="xs:boolean" minOccurs="0" />
        </xs:sequence>
      </xs:extension>
    </xs:complexContent>
  </xs:complexType>
  <xs:element name="ReadAtTimeDetails" type="tns:ReadAtTimeDetails" />

  <xs:complexType name="HistoryData">
    <xs:sequence>
      <xs:element name="DataValues" type="ua:ListOfDataValue" minOccurs="0" nillable="true" />
    </xs:sequence>
  </xs:complexType>
  <xs:element name="HistoryData" type="tns:HistoryData" />

  <xs:complexType name="ModificationInfo">
    <xs:sequence>
      <xs:element name="ModificationTime" type="xs:dateTime" minOccurs="0" />
      <xs:element name="UpdateType" type="tns:HistoryUpdateType" minOccurs="0" />
      <xs:element name="UserName" type="xs:string" minOccurs="0" nillable="true" />
    </xs:sequence>
  </xs:complexType>
  <xs:element name="ModificationInfo" type="tns:ModificationInfo" />

  <xs:complexType name="ListOfModificationInfo">
    <xs:sequence>
      <xs:element name="ModificationInfo" type="tns:ModificationInfo" minOccurs="0" maxOccurs="unbounded" nillable="true" />
    </xs:sequence>
  </xs:complexType>
  <xs:element name="ListOfModificationInfo" type="tns:ListOfModificationInfo" nillable="true"></xs:element>

  <xs:complexType name="HistoryModifiedData">
    <xs:complexContent mixed="false">
      <xs:extension base="tns:HistoryData">
        <xs:sequence>
          <xs:element name="ModificationInfos" type="tns:ListOfModificationInfo" minOccurs="0" nillable="true" />
        </xs:sequence>
      </xs:extension>
    </xs:complexContent>
  </xs:complexType>
  <xs:element name="HistoryModifiedData" type="tns:HistoryModifiedData" />

  <xs:complexType name="HistoryEvent">
    <xs:sequence>
      <xs:element name="Events" type="tns:ListOfHistoryEventFieldList" minOccurs="0" nillable="true" />
    </xs:sequence>
  </xs:complexType>
  <xs:element name="HistoryEvent" type="tns:HistoryEvent" />

  <xs:complexType name="HistoryReadRequest">
    <xs:sequence>
      <xs:element name="RequestHeader" type="tns:RequestHeader" minOccurs="0" nillable="true" />
      <xs:element name="HistoryReadDetails" type="ua:ExtensionObject" minOccurs="0" nillable="true" />
      <xs:element name="TimestampsToReturn" type="tns:TimestampsToReturn" minOccurs="0" />
      <xs:element name="ReleaseContinuationPoints" type="xs:boolean" minOccurs="0" />
      <xs:element name="NodesToRead" type="tns:ListOfHistoryReadValueId" minOccurs="0" nillable="true" />
    </xs:sequence>
  </xs:complexType>
  <xs:element name="HistoryReadRequest" type="tns:HistoryReadRequest" />

  <xs:complexType name="HistoryReadResponse">
    <xs:sequence>
      <xs:element name="ResponseHeader" type="tns:ResponseHeader" minOccurs="0" nillable="true" />
      <xs:element name="Results" type="tns:ListOfHistoryReadResult" minOccurs="0" nillable="true" />
      <xs:element name="DiagnosticInfos" type="ua:ListOfDiagnosticInfo" minOccurs="0" nillable="true" />
    </xs:sequence>
  </xs:complexType>
  <xs:element name="HistoryReadResponse" type="tns:HistoryReadResponse" />

  <xs:complexType name="WriteValue">
    <xs:sequence>
      <xs:element name="NodeId" type="ua:NodeId" minOccurs="0" nillable="true" />
      <xs:element name="AttributeId" type="xs:unsignedInt" minOccurs="0" />
      <xs:element name="IndexRange" type="xs:string" minOccurs="0" nillable="true" />
      <xs:element name="Value" type="ua:DataValue" minOccurs="0" nillable="true" />
    </xs:sequence>
  </xs:complexType>
  <xs:element name="WriteValue" type="tns:WriteValue" />

  <xs:complexType name="ListOfWriteValue">
    <xs:sequence>
      <xs:element name="WriteValue" type="tns:WriteValue" minOccurs="0" maxOccurs="unbounded" nillable="true" />
    </xs:sequence>
  </xs:complexType>
  <xs:element name="ListOfWriteValue" type="tns:ListOfWriteValue" nillable="true"></xs:element>

  <xs:complexType name="WriteRequest">
    <xs:sequence>
      <xs:element name="RequestHeader" type="tns:RequestHeader" minOccurs="0" nillable="true" />
      <xs:element name="NodesToWrite" type="tns:ListOfWriteValue" minOccurs="0" nillable="true" />
    </xs:sequence>
  </xs:complexType>
  <xs:element name="WriteRequest" type="tns:WriteRequest" />

  <xs:complexType name="WriteResponse">
    <xs:sequence>
      <xs:element name="ResponseHeader" type="tns:ResponseHeader" minOccurs="0" nillable="true" />
      <xs:element name="Results" type="ua:ListOfStatusCode" minOccurs="0" nillable="true" />
      <xs:element name="DiagnosticInfos" type="ua:ListOfDiagnosticInfo" minOccurs="0" nillable="true" />
    </xs:sequence>
  </xs:complexType>
  <xs:element name="WriteResponse" type="tns:WriteResponse" />

  <xs:complexType name="HistoryUpdateDetails">
    <xs:sequence>
      <xs:element name="NodeId" type="ua:NodeId" minOccurs="0" nillable="true" />
    </xs:sequence>
  </xs:complexType>
  <xs:element name="HistoryUpdateDetails" type="tns:HistoryUpdateDetails" />

  <xs:simpleType  name="HistoryUpdateType">
    <xs:restriction base="xs:string">
      <xs:enumeration value="Insert_1" />
      <xs:enumeration value="Replace_2" />
      <xs:enumeration value="Update_3" />
      <xs:enumeration value="Delete_4" />
    </xs:restriction>
  </xs:simpleType>
  <xs:element name="HistoryUpdateType" type="tns:HistoryUpdateType" />

  <xs:simpleType  name="PerformUpdateType">
    <xs:restriction base="xs:string">
      <xs:enumeration value="Insert_1" />
      <xs:enumeration value="Replace_2" />
      <xs:enumeration value="Update_3" />
      <xs:enumeration value="Remove_4" />
    </xs:restriction>
  </xs:simpleType>
  <xs:element name="PerformUpdateType" type="tns:PerformUpdateType" />

  <xs:complexType name="UpdateDataDetails">
    <xs:complexContent mixed="false">
      <xs:extension base="tns:HistoryUpdateDetails">
        <xs:sequence>
          <xs:element name="PerformInsertReplace" type="tns:PerformUpdateType" minOccurs="0" />
          <xs:element name="UpdateValues" type="ua:ListOfDataValue" minOccurs="0" nillable="true" />
        </xs:sequence>
      </xs:extension>
    </xs:complexContent>
  </xs:complexType>
  <xs:element name="UpdateDataDetails" type="tns:UpdateDataDetails" />

  <xs:complexType name="UpdateStructureDataDetails">
    <xs:complexContent mixed="false">
      <xs:extension base="tns:HistoryUpdateDetails">
        <xs:sequence>
          <xs:element name="PerformInsertReplace" type="tns:PerformUpdateType" minOccurs="0" />
          <xs:element name="UpdateValues" type="ua:ListOfDataValue" minOccurs="0" nillable="true" />
        </xs:sequence>
      </xs:extension>
    </xs:complexContent>
  </xs:complexType>
  <xs:element name="UpdateStructureDataDetails" type="tns:UpdateStructureDataDetails" />

  <xs:complexType name="UpdateEventDetails">
    <xs:complexContent mixed="false">
      <xs:extension base="tns:HistoryUpdateDetails">
        <xs:sequence>
          <xs:element name="PerformInsertReplace" type="tns:PerformUpdateType" minOccurs="0" />
          <xs:element name="Filter" type="tns:EventFilter" minOccurs="0" nillable="true" />
          <xs:element name="EventData" type="tns:ListOfHistoryEventFieldList" minOccurs="0" nillable="true" />
        </xs:sequence>
      </xs:extension>
    </xs:complexContent>
  </xs:complexType>
  <xs:element name="UpdateEventDetails" type="tns:UpdateEventDetails" />

  <xs:complexType name="DeleteRawModifiedDetails">
    <xs:complexContent mixed="false">
      <xs:extension base="tns:HistoryUpdateDetails">
        <xs:sequence>
          <xs:element name="IsDeleteModified" type="xs:boolean" minOccurs="0" />
          <xs:element name="StartTime" type="xs:dateTime" minOccurs="0" />
          <xs:element name="EndTime" type="xs:dateTime" minOccurs="0" />
        </xs:sequence>
      </xs:extension>
    </xs:complexContent>
  </xs:complexType>
  <xs:element name="DeleteRawModifiedDetails" type="tns:DeleteRawModifiedDetails" />

  <xs:complexType name="DeleteAtTimeDetails">
    <xs:complexContent mixed="false">
      <xs:extension base="tns:HistoryUpdateDetails">
        <xs:sequence>
          <xs:element name="ReqTimes" type="ua:ListOfDateTime" minOccurs="0" nillable="true" />
        </xs:sequence>
      </xs:extension>
    </xs:complexContent>
  </xs:complexType>
  <xs:element name="DeleteAtTimeDetails" type="tns:DeleteAtTimeDetails" />

  <xs:complexType name="DeleteEventDetails">
    <xs:complexContent mixed="false">
      <xs:extension base="tns:HistoryUpdateDetails">
        <xs:sequence>
          <xs:element name="EventIds" type="ua:ListOfByteString" minOccurs="0" nillable="true" />
        </xs:sequence>
      </xs:extension>
    </xs:complexContent>
  </xs:complexType>
  <xs:element name="DeleteEventDetails" type="tns:DeleteEventDetails" />

  <xs:complexType name="HistoryUpdateResult">
    <xs:sequence>
      <xs:element name="StatusCode" type="ua:StatusCode" minOccurs="0" />
      <xs:element name="OperationResults" type="ua:ListOfStatusCode" minOccurs="0" nillable="true" />
      <xs:element name="DiagnosticInfos" type="ua:ListOfDiagnosticInfo" minOccurs="0" nillable="true" />
    </xs:sequence>
  </xs:complexType>
  <xs:element name="HistoryUpdateResult" type="tns:HistoryUpdateResult" />

  <xs:complexType name="ListOfHistoryUpdateResult">
    <xs:sequence>
      <xs:element name="HistoryUpdateResult" type="tns:HistoryUpdateResult" minOccurs="0" maxOccurs="unbounded" nillable="true" />
    </xs:sequence>
  </xs:complexType>
  <xs:element name="ListOfHistoryUpdateResult" type="tns:ListOfHistoryUpdateResult" nillable="true"></xs:element>

  <xs:complexType name="HistoryUpdateRequest">
    <xs:sequence>
      <xs:element name="RequestHeader" type="tns:RequestHeader" minOccurs="0" nillable="true" />
      <xs:element name="HistoryUpdateDetails" type="ua:ListOfExtensionObject" minOccurs="0" nillable="true" />
    </xs:sequence>
  </xs:complexType>
  <xs:element name="HistoryUpdateRequest" type="tns:HistoryUpdateRequest" />

  <xs:complexType name="HistoryUpdateResponse">
    <xs:sequence>
      <xs:element name="ResponseHeader" type="tns:ResponseHeader" minOccurs="0" nillable="true" />
      <xs:element name="Results" type="tns:ListOfHistoryUpdateResult" minOccurs="0" nillable="true" />
      <xs:element name="DiagnosticInfos" type="ua:ListOfDiagnosticInfo" minOccurs="0" nillable="true" />
    </xs:sequence>
  </xs:complexType>
  <xs:element name="HistoryUpdateResponse" type="tns:HistoryUpdateResponse" />

  <xs:complexType name="CallMethodRequest">
    <xs:sequence>
      <xs:element name="ObjectId" type="ua:NodeId" minOccurs="0" nillable="true" />
      <xs:element name="MethodId" type="ua:NodeId" minOccurs="0" nillable="true" />
      <xs:element name="InputArguments" type="ua:ListOfVariant" minOccurs="0" nillable="true" />
    </xs:sequence>
  </xs:complexType>
  <xs:element name="CallMethodRequest" type="tns:CallMethodRequest" />

  <xs:complexType name="ListOfCallMethodRequest">
    <xs:sequence>
      <xs:element name="CallMethodRequest" type="tns:CallMethodRequest" minOccurs="0" maxOccurs="unbounded" nillable="true" />
    </xs:sequence>
  </xs:complexType>
  <xs:element name="ListOfCallMethodRequest" type="tns:ListOfCallMethodRequest" nillable="true"></xs:element>

  <xs:complexType name="CallMethodResult">
    <xs:sequence>
      <xs:element name="StatusCode" type="ua:StatusCode" minOccurs="0" />
      <xs:element name="InputArgumentResults" type="ua:ListOfStatusCode" minOccurs="0" nillable="true" />
      <xs:element name="InputArgumentDiagnosticInfos" type="ua:ListOfDiagnosticInfo" minOccurs="0" nillable="true" />
      <xs:element name="OutputArguments" type="ua:ListOfVariant" minOccurs="0" nillable="true" />
    </xs:sequence>
  </xs:complexType>
  <xs:element name="CallMethodResult" type="tns:CallMethodResult" />

  <xs:complexType name="ListOfCallMethodResult">
    <xs:sequence>
      <xs:element name="CallMethodResult" type="tns:CallMethodResult" minOccurs="0" maxOccurs="unbounded" nillable="true" />
    </xs:sequence>
  </xs:complexType>
  <xs:element name="ListOfCallMethodResult" type="tns:ListOfCallMethodResult" nillable="true"></xs:element>

  <xs:complexType name="CallRequest">
    <xs:sequence>
      <xs:element name="RequestHeader" type="tns:RequestHeader" minOccurs="0" nillable="true" />
      <xs:element name="MethodsToCall" type="tns:ListOfCallMethodRequest" minOccurs="0" nillable="true" />
    </xs:sequence>
  </xs:complexType>
  <xs:element name="CallRequest" type="tns:CallRequest" />

  <xs:complexType name="CallResponse">
    <xs:sequence>
      <xs:element name="ResponseHeader" type="tns:ResponseHeader" minOccurs="0" nillable="true" />
      <xs:element name="Results" type="tns:ListOfCallMethodResult" minOccurs="0" nillable="true" />
      <xs:element name="DiagnosticInfos" type="ua:ListOfDiagnosticInfo" minOccurs="0" nillable="true" />
    </xs:sequence>
  </xs:complexType>
  <xs:element name="CallResponse" type="tns:CallResponse" />

  <xs:simpleType  name="MonitoringMode">
    <xs:restriction base="xs:string">
      <xs:enumeration value="Disabled_0" />
      <xs:enumeration value="Sampling_1" />
      <xs:enumeration value="Reporting_2" />
    </xs:restriction>
  </xs:simpleType>
  <xs:element name="MonitoringMode" type="tns:MonitoringMode" />

  <xs:simpleType  name="DataChangeTrigger">
    <xs:restriction base="xs:string">
      <xs:enumeration value="Status_0" />
      <xs:enumeration value="StatusValue_1" />
      <xs:enumeration value="StatusValueTimestamp_2" />
    </xs:restriction>
  </xs:simpleType>
  <xs:element name="DataChangeTrigger" type="tns:DataChangeTrigger" />

  <xs:simpleType  name="DeadbandType">
    <xs:restriction base="xs:string">
      <xs:enumeration value="None_0" />
      <xs:enumeration value="Absolute_1" />
      <xs:enumeration value="Percent_2" />
    </xs:restriction>
  </xs:simpleType>
  <xs:element name="DeadbandType" type="tns:DeadbandType" />

  <xs:complexType name="MonitoringFilter">
    <xs:sequence>
    </xs:sequence>
  </xs:complexType>
  <xs:element name="MonitoringFilter" type="tns:MonitoringFilter" />

  <xs:complexType name="DataChangeFilter">
    <xs:complexContent mixed="false">
      <xs:extension base="tns:MonitoringFilter">
        <xs:sequence>
          <xs:element name="Trigger" type="tns:DataChangeTrigger" minOccurs="0" />
          <xs:element name="DeadbandType" type="xs:unsignedInt" minOccurs="0" />
          <xs:element name="DeadbandValue" type="xs:double" minOccurs="0" />
        </xs:sequence>
      </xs:extension>
    </xs:complexContent>
  </xs:complexType>
  <xs:element name="DataChangeFilter" type="tns:DataChangeFilter" />

  <xs:complexType name="EventFilter">
    <xs:complexContent mixed="false">
      <xs:extension base="tns:MonitoringFilter">
        <xs:sequence>
          <xs:element name="SelectClauses" type="tns:ListOfSimpleAttributeOperand" minOccurs="0" nillable="true" />
          <xs:element name="WhereClause" type="tns:ContentFilter" minOccurs="0" nillable="true" />
        </xs:sequence>
      </xs:extension>
    </xs:complexContent>
  </xs:complexType>
  <xs:element name="EventFilter" type="tns:EventFilter" />

  <xs:complexType name="AggregateConfiguration">
    <xs:sequence>
      <xs:element name="UseServerCapabilitiesDefaults" type="xs:boolean" minOccurs="0" />
      <xs:element name="TreatUncertainAsBad" type="xs:boolean" minOccurs="0" />
      <xs:element name="PercentDataBad" type="xs:unsignedByte" minOccurs="0" />
      <xs:element name="PercentDataGood" type="xs:unsignedByte" minOccurs="0" />
      <xs:element name="UseSlopedExtrapolation" type="xs:boolean" minOccurs="0" />
    </xs:sequence>
  </xs:complexType>
  <xs:element name="AggregateConfiguration" type="tns:AggregateConfiguration" />

  <xs:complexType name="AggregateFilter">
    <xs:complexContent mixed="false">
      <xs:extension base="tns:MonitoringFilter">
        <xs:sequence>
          <xs:element name="StartTime" type="xs:dateTime" minOccurs="0" />
          <xs:element name="AggregateType" type="ua:NodeId" minOccurs="0" nillable="true" />
          <xs:element name="ProcessingInterval" type="xs:double" minOccurs="0" />
          <xs:element name="AggregateConfiguration" type="tns:AggregateConfiguration" minOccurs="0" nillable="true" />
        </xs:sequence>
      </xs:extension>
    </xs:complexContent>
  </xs:complexType>
  <xs:element name="AggregateFilter" type="tns:AggregateFilter" />

  <xs:complexType name="MonitoringFilterResult">
    <xs:sequence>
    </xs:sequence>
  </xs:complexType>
  <xs:element name="MonitoringFilterResult" type="tns:MonitoringFilterResult" />

  <xs:complexType name="EventFilterResult">
    <xs:complexContent mixed="false">
      <xs:extension base="tns:MonitoringFilterResult">
        <xs:sequence>
          <xs:element name="SelectClauseResults" type="ua:ListOfStatusCode" minOccurs="0" nillable="true" />
          <xs:element name="SelectClauseDiagnosticInfos" type="ua:ListOfDiagnosticInfo" minOccurs="0" nillable="true" />
          <xs:element name="WhereClauseResult" type="tns:ContentFilterResult" minOccurs="0" nillable="true" />
        </xs:sequence>
      </xs:extension>
    </xs:complexContent>
  </xs:complexType>
  <xs:element name="EventFilterResult" type="tns:EventFilterResult" />

  <xs:complexType name="AggregateFilterResult">
    <xs:complexContent mixed="false">
      <xs:extension base="tns:MonitoringFilterResult">
        <xs:sequence>
          <xs:element name="RevisedStartTime" type="xs:dateTime" minOccurs="0" />
          <xs:element name="RevisedProcessingInterval" type="xs:double" minOccurs="0" />
          <xs:element name="RevisedAggregateConfiguration" type="tns:AggregateConfiguration" minOccurs="0" nillable="true" />
        </xs:sequence>
      </xs:extension>
    </xs:complexContent>
  </xs:complexType>
  <xs:element name="AggregateFilterResult" type="tns:AggregateFilterResult" />

  <xs:complexType name="MonitoringParameters">
    <xs:sequence>
      <xs:element name="ClientHandle" type="xs:unsignedInt" minOccurs="0" />
      <xs:element name="SamplingInterval" type="xs:double" minOccurs="0" />
      <xs:element name="Filter" type="ua:ExtensionObject" minOccurs="0" nillable="true" />
      <xs:element name="QueueSize" type="xs:unsignedInt" minOccurs="0" />
      <xs:element name="DiscardOldest" type="xs:boolean" minOccurs="0" />
    </xs:sequence>
  </xs:complexType>
  <xs:element name="MonitoringParameters" type="tns:MonitoringParameters" />

  <xs:complexType name="MonitoredItemCreateRequest">
    <xs:sequence>
      <xs:element name="ItemToMonitor" type="tns:ReadValueId" minOccurs="0" nillable="true" />
      <xs:element name="MonitoringMode" type="tns:MonitoringMode" minOccurs="0" />
      <xs:element name="RequestedParameters" type="tns:MonitoringParameters" minOccurs="0" nillable="true" />
    </xs:sequence>
  </xs:complexType>
  <xs:element name="MonitoredItemCreateRequest" type="tns:MonitoredItemCreateRequest" />

  <xs:complexType name="ListOfMonitoredItemCreateRequest">
    <xs:sequence>
      <xs:element name="MonitoredItemCreateRequest" type="tns:MonitoredItemCreateRequest" minOccurs="0" maxOccurs="unbounded" nillable="true" />
    </xs:sequence>
  </xs:complexType>
  <xs:element name="ListOfMonitoredItemCreateRequest" type="tns:ListOfMonitoredItemCreateRequest" nillable="true"></xs:element>

  <xs:complexType name="MonitoredItemCreateResult">
    <xs:sequence>
      <xs:element name="StatusCode" type="ua:StatusCode" minOccurs="0" />
      <xs:element name="MonitoredItemId" type="xs:unsignedInt" minOccurs="0" />
      <xs:element name="RevisedSamplingInterval" type="xs:double" minOccurs="0" />
      <xs:element name="RevisedQueueSize" type="xs:unsignedInt" minOccurs="0" />
      <xs:element name="FilterResult" type="ua:ExtensionObject" minOccurs="0" nillable="true" />
    </xs:sequence>
  </xs:complexType>
  <xs:element name="MonitoredItemCreateResult" type="tns:MonitoredItemCreateResult" />

  <xs:complexType name="ListOfMonitoredItemCreateResult">
    <xs:sequence>
      <xs:element name="MonitoredItemCreateResult" type="tns:MonitoredItemCreateResult" minOccurs="0" maxOccurs="unbounded" nillable="true" />
    </xs:sequence>
  </xs:complexType>
  <xs:element name="ListOfMonitoredItemCreateResult" type="tns:ListOfMonitoredItemCreateResult" nillable="true"></xs:element>

  <xs:complexType name="CreateMonitoredItemsRequest">
    <xs:sequence>
      <xs:element name="RequestHeader" type="tns:RequestHeader" minOccurs="0" nillable="true" />
      <xs:element name="SubscriptionId" type="xs:unsignedInt" minOccurs="0" />
      <xs:element name="TimestampsToReturn" type="tns:TimestampsToReturn" minOccurs="0" />
      <xs:element name="ItemsToCreate" type="tns:ListOfMonitoredItemCreateRequest" minOccurs="0" nillable="true" />
    </xs:sequence>
  </xs:complexType>
  <xs:element name="CreateMonitoredItemsRequest" type="tns:CreateMonitoredItemsRequest" />

  <xs:complexType name="CreateMonitoredItemsResponse">
    <xs:sequence>
      <xs:element name="ResponseHeader" type="tns:ResponseHeader" minOccurs="0" nillable="true" />
      <xs:element name="Results" type="tns:ListOfMonitoredItemCreateResult" minOccurs="0" nillable="true" />
      <xs:element name="DiagnosticInfos" type="ua:ListOfDiagnosticInfo" minOccurs="0" nillable="true" />
    </xs:sequence>
  </xs:complexType>
  <xs:element name="CreateMonitoredItemsResponse" type="tns:CreateMonitoredItemsResponse" />

  <xs:complexType name="MonitoredItemModifyRequest">
    <xs:sequence>
      <xs:element name="MonitoredItemId" type="xs:unsignedInt" minOccurs="0" />
      <xs:element name="RequestedParameters" type="tns:MonitoringParameters" minOccurs="0" nillable="true" />
    </xs:sequence>
  </xs:complexType>
  <xs:element name="MonitoredItemModifyRequest" type="tns:MonitoredItemModifyRequest" />

  <xs:complexType name="ListOfMonitoredItemModifyRequest">
    <xs:sequence>
      <xs:element name="MonitoredItemModifyRequest" type="tns:MonitoredItemModifyRequest" minOccurs="0" maxOccurs="unbounded" nillable="true" />
    </xs:sequence>
  </xs:complexType>
  <xs:element name="ListOfMonitoredItemModifyRequest" type="tns:ListOfMonitoredItemModifyRequest" nillable="true"></xs:element>

  <xs:complexType name="MonitoredItemModifyResult">
    <xs:sequence>
      <xs:element name="StatusCode" type="ua:StatusCode" minOccurs="0" />
      <xs:element name="RevisedSamplingInterval" type="xs:double" minOccurs="0" />
      <xs:element name="RevisedQueueSize" type="xs:unsignedInt" minOccurs="0" />
      <xs:element name="FilterResult" type="ua:ExtensionObject" minOccurs="0" nillable="true" />
    </xs:sequence>
  </xs:complexType>
  <xs:element name="MonitoredItemModifyResult" type="tns:MonitoredItemModifyResult" />

  <xs:complexType name="ListOfMonitoredItemModifyResult">
    <xs:sequence>
      <xs:element name="MonitoredItemModifyResult" type="tns:MonitoredItemModifyResult" minOccurs="0" maxOccurs="unbounded" nillable="true" />
    </xs:sequence>
  </xs:complexType>
  <xs:element name="ListOfMonitoredItemModifyResult" type="tns:ListOfMonitoredItemModifyResult" nillable="true"></xs:element>

  <xs:complexType name="ModifyMonitoredItemsRequest">
    <xs:sequence>
      <xs:element name="RequestHeader" type="tns:RequestHeader" minOccurs="0" nillable="true" />
      <xs:element name="SubscriptionId" type="xs:unsignedInt" minOccurs="0" />
      <xs:element name="TimestampsToReturn" type="tns:TimestampsToReturn" minOccurs="0" />
      <xs:element name="ItemsToModify" type="tns:ListOfMonitoredItemModifyRequest" minOccurs="0" nillable="true" />
    </xs:sequence>
  </xs:complexType>
  <xs:element name="ModifyMonitoredItemsRequest" type="tns:ModifyMonitoredItemsRequest" />

  <xs:complexType name="ModifyMonitoredItemsResponse">
    <xs:sequence>
      <xs:element name="ResponseHeader" type="tns:ResponseHeader" minOccurs="0" nillable="true" />
      <xs:element name="Results" type="tns:ListOfMonitoredItemModifyResult" minOccurs="0" nillable="true" />
      <xs:element name="DiagnosticInfos" type="ua:ListOfDiagnosticInfo" minOccurs="0" nillable="true" />
    </xs:sequence>
  </xs:complexType>
  <xs:element name="ModifyMonitoredItemsResponse" type="tns:ModifyMonitoredItemsResponse" />

  <xs:complexType name="SetMonitoringModeRequest">
    <xs:sequence>
      <xs:element name="RequestHeader" type="tns:RequestHeader" minOccurs="0" nillable="true" />
      <xs:element name="SubscriptionId" type="xs:unsignedInt" minOccurs="0" />
      <xs:element name="MonitoringMode" type="tns:MonitoringMode" minOccurs="0" />
      <xs:element name="MonitoredItemIds" type="ua:ListOfUInt32" minOccurs="0" nillable="true" />
    </xs:sequence>
  </xs:complexType>
  <xs:element name="SetMonitoringModeRequest" type="tns:SetMonitoringModeRequest" />

  <xs:complexType name="SetMonitoringModeResponse">
    <xs:sequence>
      <xs:element name="ResponseHeader" type="tns:ResponseHeader" minOccurs="0" nillable="true" />
      <xs:element name="Results" type="ua:ListOfStatusCode" minOccurs="0" nillable="true" />
      <xs:element name="DiagnosticInfos" type="ua:ListOfDiagnosticInfo" minOccurs="0" nillable="true" />
    </xs:sequence>
  </xs:complexType>
  <xs:element name="SetMonitoringModeResponse" type="tns:SetMonitoringModeResponse" />

  <xs:complexType name="SetTriggeringRequest">
    <xs:sequence>
      <xs:element name="RequestHeader" type="tns:RequestHeader" minOccurs="0" nillable="true" />
      <xs:element name="SubscriptionId" type="xs:unsignedInt" minOccurs="0" />
      <xs:element name="TriggeringItemId" type="xs:unsignedInt" minOccurs="0" />
      <xs:element name="LinksToAdd" type="ua:ListOfUInt32" minOccurs="0" nillable="true" />
      <xs:element name="LinksToRemove" type="ua:ListOfUInt32" minOccurs="0" nillable="true" />
    </xs:sequence>
  </xs:complexType>
  <xs:element name="SetTriggeringRequest" type="tns:SetTriggeringRequest" />

  <xs:complexType name="SetTriggeringResponse">
    <xs:sequence>
      <xs:element name="ResponseHeader" type="tns:ResponseHeader" minOccurs="0" nillable="true" />
      <xs:element name="AddResults" type="ua:ListOfStatusCode" minOccurs="0" nillable="true" />
      <xs:element name="AddDiagnosticInfos" type="ua:ListOfDiagnosticInfo" minOccurs="0" nillable="true" />
      <xs:element name="RemoveResults" type="ua:ListOfStatusCode" minOccurs="0" nillable="true" />
      <xs:element name="RemoveDiagnosticInfos" type="ua:ListOfDiagnosticInfo" minOccurs="0" nillable="true" />
    </xs:sequence>
  </xs:complexType>
  <xs:element name="SetTriggeringResponse" type="tns:SetTriggeringResponse" />

  <xs:complexType name="DeleteMonitoredItemsRequest">
    <xs:sequence>
      <xs:element name="RequestHeader" type="tns:RequestHeader" minOccurs="0" nillable="true" />
      <xs:element name="SubscriptionId" type="xs:unsignedInt" minOccurs="0" />
      <xs:element name="MonitoredItemIds" type="ua:ListOfUInt32" minOccurs="0" nillable="true" />
    </xs:sequence>
  </xs:complexType>
  <xs:element name="DeleteMonitoredItemsRequest" type="tns:DeleteMonitoredItemsRequest" />

  <xs:complexType name="DeleteMonitoredItemsResponse">
    <xs:sequence>
      <xs:element name="ResponseHeader" type="tns:ResponseHeader" minOccurs="0" nillable="true" />
      <xs:element name="Results" type="ua:ListOfStatusCode" minOccurs="0" nillable="true" />
      <xs:element name="DiagnosticInfos" type="ua:ListOfDiagnosticInfo" minOccurs="0" nillable="true" />
    </xs:sequence>
  </xs:complexType>
  <xs:element name="DeleteMonitoredItemsResponse" type="tns:DeleteMonitoredItemsResponse" />

  <xs:complexType name="CreateSubscriptionRequest">
    <xs:sequence>
      <xs:element name="RequestHeader" type="tns:RequestHeader" minOccurs="0" nillable="true" />
      <xs:element name="RequestedPublishingInterval" type="xs:double" minOccurs="0" />
      <xs:element name="RequestedLifetimeCount" type="xs:unsignedInt" minOccurs="0" />
      <xs:element name="RequestedMaxKeepAliveCount" type="xs:unsignedInt" minOccurs="0" />
      <xs:element name="MaxNotificationsPerPublish" type="xs:unsignedInt" minOccurs="0" />
      <xs:element name="PublishingEnabled" type="xs:boolean" minOccurs="0" />
      <xs:element name="Priority" type="xs:unsignedByte" minOccurs="0" />
    </xs:sequence>
  </xs:complexType>
  <xs:element name="CreateSubscriptionRequest" type="tns:CreateSubscriptionRequest" />

  <xs:complexType name="CreateSubscriptionResponse">
    <xs:sequence>
      <xs:element name="ResponseHeader" type="tns:ResponseHeader" minOccurs="0" nillable="true" />
      <xs:element name="SubscriptionId" type="xs:unsignedInt" minOccurs="0" />
      <xs:element name="RevisedPublishingInterval" type="xs:double" minOccurs="0" />
      <xs:element name="RevisedLifetimeCount" type="xs:unsignedInt" minOccurs="0" />
      <xs:element name="RevisedMaxKeepAliveCount" type="xs:unsignedInt" minOccurs="0" />
    </xs:sequence>
  </xs:complexType>
  <xs:element name="CreateSubscriptionResponse" type="tns:CreateSubscriptionResponse" />

  <xs:complexType name="ModifySubscriptionRequest">
    <xs:sequence>
      <xs:element name="RequestHeader" type="tns:RequestHeader" minOccurs="0" nillable="true" />
      <xs:element name="SubscriptionId" type="xs:unsignedInt" minOccurs="0" />
      <xs:element name="RequestedPublishingInterval" type="xs:double" minOccurs="0" />
      <xs:element name="RequestedLifetimeCount" type="xs:unsignedInt" minOccurs="0" />
      <xs:element name="RequestedMaxKeepAliveCount" type="xs:unsignedInt" minOccurs="0" />
      <xs:element name="MaxNotificationsPerPublish" type="xs:unsignedInt" minOccurs="0" />
      <xs:element name="Priority" type="xs:unsignedByte" minOccurs="0" />
    </xs:sequence>
  </xs:complexType>
  <xs:element name="ModifySubscriptionRequest" type="tns:ModifySubscriptionRequest" />

  <xs:complexType name="ModifySubscriptionResponse">
    <xs:sequence>
      <xs:element name="ResponseHeader" type="tns:ResponseHeader" minOccurs="0" nillable="true" />
      <xs:element name="RevisedPublishingInterval" type="xs:double" minOccurs="0" />
      <xs:element name="RevisedLifetimeCount" type="xs:unsignedInt" minOccurs="0" />
      <xs:element name="RevisedMaxKeepAliveCount" type="xs:unsignedInt" minOccurs="0" />
    </xs:sequence>
  </xs:complexType>
  <xs:element name="ModifySubscriptionResponse" type="tns:ModifySubscriptionResponse" />

  <xs:complexType name="SetPublishingModeRequest">
    <xs:sequence>
      <xs:element name="RequestHeader" type="tns:RequestHeader" minOccurs="0" nillable="true" />
      <xs:element name="PublishingEnabled" type="xs:boolean" minOccurs="0" />
      <xs:element name="SubscriptionIds" type="ua:ListOfUInt32" minOccurs="0" nillable="true" />
    </xs:sequence>
  </xs:complexType>
  <xs:element name="SetPublishingModeRequest" type="tns:SetPublishingModeRequest" />

  <xs:complexType name="SetPublishingModeResponse">
    <xs:sequence>
      <xs:element name="ResponseHeader" type="tns:ResponseHeader" minOccurs="0" nillable="true" />
      <xs:element name="Results" type="ua:ListOfStatusCode" minOccurs="0" nillable="true" />
      <xs:element name="DiagnosticInfos" type="ua:ListOfDiagnosticInfo" minOccurs="0" nillable="true" />
    </xs:sequence>
  </xs:complexType>
  <xs:element name="SetPublishingModeResponse" type="tns:SetPublishingModeResponse" />

  <xs:complexType name="NotificationMessage">
    <xs:sequence>
      <xs:element name="SequenceNumber" type="xs:unsignedInt" minOccurs="0" />
      <xs:element name="PublishTime" type="xs:dateTime" minOccurs="0" />
      <xs:element name="NotificationData" type="ua:ListOfExtensionObject" minOccurs="0" nillable="true" />
    </xs:sequence>
  </xs:complexType>
  <xs:element name="NotificationMessage" type="tns:NotificationMessage" />

  <xs:complexType name="NotificationData">
    <xs:sequence>
    </xs:sequence>
  </xs:complexType>
  <xs:element name="NotificationData" type="tns:NotificationData" />

  <xs:complexType name="DataChangeNotification">
    <xs:complexContent mixed="false">
      <xs:extension base="tns:NotificationData">
        <xs:sequence>
          <xs:element name="MonitoredItems" type="tns:ListOfMonitoredItemNotification" minOccurs="0" nillable="true" />
          <xs:element name="DiagnosticInfos" type="ua:ListOfDiagnosticInfo" minOccurs="0" nillable="true" />
        </xs:sequence>
      </xs:extension>
    </xs:complexContent>
  </xs:complexType>
  <xs:element name="DataChangeNotification" type="tns:DataChangeNotification" />

  <xs:complexType name="MonitoredItemNotification">
    <xs:sequence>
      <xs:element name="ClientHandle" type="xs:unsignedInt" minOccurs="0" />
      <xs:element name="Value" type="ua:DataValue" minOccurs="0" nillable="true" />
    </xs:sequence>
  </xs:complexType>
  <xs:element name="MonitoredItemNotification" type="tns:MonitoredItemNotification" />

  <xs:complexType name="ListOfMonitoredItemNotification">
    <xs:sequence>
      <xs:element name="MonitoredItemNotification" type="tns:MonitoredItemNotification" minOccurs="0" maxOccurs="unbounded" nillable="true" />
    </xs:sequence>
  </xs:complexType>
  <xs:element name="ListOfMonitoredItemNotification" type="tns:ListOfMonitoredItemNotification" nillable="true"></xs:element>

  <xs:complexType name="EventNotificationList">
    <xs:complexContent mixed="false">
      <xs:extension base="tns:NotificationData">
        <xs:sequence>
          <xs:element name="Events" type="tns:ListOfEventFieldList" minOccurs="0" nillable="true" />
        </xs:sequence>
      </xs:extension>
    </xs:complexContent>
  </xs:complexType>
  <xs:element name="EventNotificationList" type="tns:EventNotificationList" />

  <xs:complexType name="EventFieldList">
    <xs:sequence>
      <xs:element name="ClientHandle" type="xs:unsignedInt" minOccurs="0" />
      <xs:element name="EventFields" type="ua:ListOfVariant" minOccurs="0" nillable="true" />
    </xs:sequence>
  </xs:complexType>
  <xs:element name="EventFieldList" type="tns:EventFieldList" />

  <xs:complexType name="ListOfEventFieldList">
    <xs:sequence>
      <xs:element name="EventFieldList" type="tns:EventFieldList" minOccurs="0" maxOccurs="unbounded" nillable="true" />
    </xs:sequence>
  </xs:complexType>
  <xs:element name="ListOfEventFieldList" type="tns:ListOfEventFieldList" nillable="true"></xs:element>

  <xs:complexType name="HistoryEventFieldList">
    <xs:sequence>
      <xs:element name="EventFields" type="ua:ListOfVariant" minOccurs="0" nillable="true" />
    </xs:sequence>
  </xs:complexType>
  <xs:element name="HistoryEventFieldList" type="tns:HistoryEventFieldList" />

  <xs:complexType name="ListOfHistoryEventFieldList">
    <xs:sequence>
      <xs:element name="HistoryEventFieldList" type="tns:HistoryEventFieldList" minOccurs="0" maxOccurs="unbounded" nillable="true" />
    </xs:sequence>
  </xs:complexType>
  <xs:element name="ListOfHistoryEventFieldList" type="tns:ListOfHistoryEventFieldList" nillable="true"></xs:element>

  <xs:complexType name="StatusChangeNotification">
    <xs:complexContent mixed="false">
      <xs:extension base="tns:NotificationData">
        <xs:sequence>
          <xs:element name="Status" type="ua:StatusCode" minOccurs="0" />
          <xs:element name="DiagnosticInfo" type="ua:DiagnosticInfo" minOccurs="0" nillable="true" />
        </xs:sequence>
      </xs:extension>
    </xs:complexContent>
  </xs:complexType>
  <xs:element name="StatusChangeNotification" type="tns:StatusChangeNotification" />

  <xs:complexType name="SubscriptionAcknowledgement">
    <xs:sequence>
      <xs:element name="SubscriptionId" type="xs:unsignedInt" minOccurs="0" />
      <xs:element name="SequenceNumber" type="xs:unsignedInt" minOccurs="0" />
    </xs:sequence>
  </xs:complexType>
  <xs:element name="SubscriptionAcknowledgement" type="tns:SubscriptionAcknowledgement" />

  <xs:complexType name="ListOfSubscriptionAcknowledgement">
    <xs:sequence>
      <xs:element name="SubscriptionAcknowledgement" type="tns:SubscriptionAcknowledgement" minOccurs="0" maxOccurs="unbounded" nillable="true" />
    </xs:sequence>
  </xs:complexType>
  <xs:element name="ListOfSubscriptionAcknowledgement" type="tns:ListOfSubscriptionAcknowledgement" nillable="true"></xs:element>

  <xs:complexType name="PublishRequest">
    <xs:sequence>
      <xs:element name="RequestHeader" type="tns:RequestHeader" minOccurs="0" nillable="true" />
      <xs:element name="SubscriptionAcknowledgements" type="tns:ListOfSubscriptionAcknowledgement" minOccurs="0" nillable="true" />
    </xs:sequence>
  </xs:complexType>
  <xs:element name="PublishRequest" type="tns:PublishRequest" />

  <xs:complexType name="PublishResponse">
    <xs:sequence>
      <xs:element name="ResponseHeader" type="tns:ResponseHeader" minOccurs="0" nillable="true" />
      <xs:element name="SubscriptionId" type="xs:unsignedInt" minOccurs="0" />
      <xs:element name="AvailableSequenceNumbers" type="ua:ListOfUInt32" minOccurs="0" nillable="true" />
      <xs:element name="MoreNotifications" type="xs:boolean" minOccurs="0" />
      <xs:element name="NotificationMessage" type="tns:NotificationMessage" minOccurs="0" nillable="true" />
      <xs:element name="Results" type="ua:ListOfStatusCode" minOccurs="0" nillable="true" />
      <xs:element name="DiagnosticInfos" type="ua:ListOfDiagnosticInfo" minOccurs="0" nillable="true" />
    </xs:sequence>
  </xs:complexType>
  <xs:element name="PublishResponse" type="tns:PublishResponse" />

  <xs:complexType name="RepublishRequest">
    <xs:sequence>
      <xs:element name="RequestHeader" type="tns:RequestHeader" minOccurs="0" nillable="true" />
      <xs:element name="SubscriptionId" type="xs:unsignedInt" minOccurs="0" />
      <xs:element name="RetransmitSequenceNumber" type="xs:unsignedInt" minOccurs="0" />
    </xs:sequence>
  </xs:complexType>
  <xs:element name="RepublishRequest" type="tns:RepublishRequest" />

  <xs:complexType name="RepublishResponse">
    <xs:sequence>
      <xs:element name="ResponseHeader" type="tns:ResponseHeader" minOccurs="0" nillable="true" />
      <xs:element name="NotificationMessage" type="tns:NotificationMessage" minOccurs="0" nillable="true" />
    </xs:sequence>
  </xs:complexType>
  <xs:element name="RepublishResponse" type="tns:RepublishResponse" />

  <xs:complexType name="TransferResult">
    <xs:sequence>
      <xs:element name="StatusCode" type="ua:StatusCode" minOccurs="0" />
      <xs:element name="AvailableSequenceNumbers" type="ua:ListOfUInt32" minOccurs="0" nillable="true" />
    </xs:sequence>
  </xs:complexType>
  <xs:element name="TransferResult" type="tns:TransferResult" />

  <xs:complexType name="ListOfTransferResult">
    <xs:sequence>
      <xs:element name="TransferResult" type="tns:TransferResult" minOccurs="0" maxOccurs="unbounded" nillable="true" />
    </xs:sequence>
  </xs:complexType>
  <xs:element name="ListOfTransferResult" type="tns:ListOfTransferResult" nillable="true"></xs:element>

  <xs:complexType name="TransferSubscriptionsRequest">
    <xs:sequence>
      <xs:element name="RequestHeader" type="tns:RequestHeader" minOccurs="0" nillable="true" />
      <xs:element name="SubscriptionIds" type="ua:ListOfUInt32" minOccurs="0" nillable="true" />
      <xs:element name="SendInitialValues" type="xs:boolean" minOccurs="0" />
    </xs:sequence>
  </xs:complexType>
  <xs:element name="TransferSubscriptionsRequest" type="tns:TransferSubscriptionsRequest" />

  <xs:complexType name="TransferSubscriptionsResponse">
    <xs:sequence>
      <xs:element name="ResponseHeader" type="tns:ResponseHeader" minOccurs="0" nillable="true" />
      <xs:element name="Results" type="tns:ListOfTransferResult" minOccurs="0" nillable="true" />
      <xs:element name="DiagnosticInfos" type="ua:ListOfDiagnosticInfo" minOccurs="0" nillable="true" />
    </xs:sequence>
  </xs:complexType>
  <xs:element name="TransferSubscriptionsResponse" type="tns:TransferSubscriptionsResponse" />

  <xs:complexType name="DeleteSubscriptionsRequest">
    <xs:sequence>
      <xs:element name="RequestHeader" type="tns:RequestHeader" minOccurs="0" nillable="true" />
      <xs:element name="SubscriptionIds" type="ua:ListOfUInt32" minOccurs="0" nillable="true" />
    </xs:sequence>
  </xs:complexType>
  <xs:element name="DeleteSubscriptionsRequest" type="tns:DeleteSubscriptionsRequest" />

  <xs:complexType name="DeleteSubscriptionsResponse">
    <xs:sequence>
      <xs:element name="ResponseHeader" type="tns:ResponseHeader" minOccurs="0" nillable="true" />
      <xs:element name="Results" type="ua:ListOfStatusCode" minOccurs="0" nillable="true" />
      <xs:element name="DiagnosticInfos" type="ua:ListOfDiagnosticInfo" minOccurs="0" nillable="true" />
    </xs:sequence>
  </xs:complexType>
  <xs:element name="DeleteSubscriptionsResponse" type="tns:DeleteSubscriptionsResponse" />

  <xs:complexType name="BuildInfo">
    <xs:sequence>
      <xs:element name="ProductUri" type="xs:string" minOccurs="0" nillable="true" />
      <xs:element name="ManufacturerName" type="xs:string" minOccurs="0" nillable="true" />
      <xs:element name="ProductName" type="xs:string" minOccurs="0" nillable="true" />
      <xs:element name="SoftwareVersion" type="xs:string" minOccurs="0" nillable="true" />
      <xs:element name="BuildNumber" type="xs:string" minOccurs="0" nillable="true" />
      <xs:element name="BuildDate" type="xs:dateTime" minOccurs="0" />
    </xs:sequence>
  </xs:complexType>
  <xs:element name="BuildInfo" type="tns:BuildInfo" />

  <xs:simpleType  name="RedundancySupport">
    <xs:restriction base="xs:string">
      <xs:enumeration value="None_0" />
      <xs:enumeration value="Cold_1" />
      <xs:enumeration value="Warm_2" />
      <xs:enumeration value="Hot_3" />
      <xs:enumeration value="Transparent_4" />
      <xs:enumeration value="HotAndMirrored_5" />
    </xs:restriction>
  </xs:simpleType>
  <xs:element name="RedundancySupport" type="tns:RedundancySupport" />

  <xs:simpleType  name="ServerState">
    <xs:restriction base="xs:string">
      <xs:enumeration value="Running_0" />
      <xs:enumeration value="Failed_1" />
      <xs:enumeration value="NoConfiguration_2" />
      <xs:enumeration value="Suspended_3" />
      <xs:enumeration value="Shutdown_4" />
      <xs:enumeration value="Test_5" />
      <xs:enumeration value="CommunicationFault_6" />
      <xs:enumeration value="Unknown_7" />
    </xs:restriction>
  </xs:simpleType>
  <xs:element name="ServerState" type="tns:ServerState" />

  <xs:complexType name="RedundantServerDataType">
    <xs:sequence>
      <xs:element name="ServerId" type="xs:string" minOccurs="0" nillable="true" />
      <xs:element name="ServiceLevel" type="xs:unsignedByte" minOccurs="0" />
      <xs:element name="ServerState" type="tns:ServerState" minOccurs="0" />
    </xs:sequence>
  </xs:complexType>
  <xs:element name="RedundantServerDataType" type="tns:RedundantServerDataType" />

  <xs:complexType name="ListOfRedundantServerDataType">
    <xs:sequence>
      <xs:element name="RedundantServerDataType" type="tns:RedundantServerDataType" minOccurs="0" maxOccurs="unbounded" nillable="true" />
    </xs:sequence>
  </xs:complexType>
  <xs:element name="ListOfRedundantServerDataType" type="tns:ListOfRedundantServerDataType" nillable="true"></xs:element>

  <xs:complexType name="EndpointUrlListDataType">
    <xs:sequence>
      <xs:element name="EndpointUrlList" type="ua:ListOfString" minOccurs="0" nillable="true" />
    </xs:sequence>
  </xs:complexType>
  <xs:element name="EndpointUrlListDataType" type="tns:EndpointUrlListDataType" />

  <xs:complexType name="ListOfEndpointUrlListDataType">
    <xs:sequence>
      <xs:element name="EndpointUrlListDataType" type="tns:EndpointUrlListDataType" minOccurs="0" maxOccurs="unbounded" nillable="true" />
    </xs:sequence>
  </xs:complexType>
  <xs:element name="ListOfEndpointUrlListDataType" type="tns:ListOfEndpointUrlListDataType" nillable="true"></xs:element>

  <xs:complexType name="NetworkGroupDataType">
    <xs:sequence>
      <xs:element name="ServerUri" type="xs:string" minOccurs="0" nillable="true" />
      <xs:element name="NetworkPaths" type="tns:ListOfEndpointUrlListDataType" minOccurs="0" nillable="true" />
    </xs:sequence>
  </xs:complexType>
  <xs:element name="NetworkGroupDataType" type="tns:NetworkGroupDataType" />

  <xs:complexType name="ListOfNetworkGroupDataType">
    <xs:sequence>
      <xs:element name="NetworkGroupDataType" type="tns:NetworkGroupDataType" minOccurs="0" maxOccurs="unbounded" nillable="true" />
    </xs:sequence>
  </xs:complexType>
  <xs:element name="ListOfNetworkGroupDataType" type="tns:ListOfNetworkGroupDataType" nillable="true"></xs:element>

  <xs:complexType name="SamplingIntervalDiagnosticsDataType">
    <xs:sequence>
      <xs:element name="SamplingInterval" type="xs:double" minOccurs="0" />
      <xs:element name="MonitoredItemCount" type="xs:unsignedInt" minOccurs="0" />
      <xs:element name="MaxMonitoredItemCount" type="xs:unsignedInt" minOccurs="0" />
      <xs:element name="DisabledMonitoredItemCount" type="xs:unsignedInt" minOccurs="0" />
    </xs:sequence>
  </xs:complexType>
  <xs:element name="SamplingIntervalDiagnosticsDataType" type="tns:SamplingIntervalDiagnosticsDataType" />

  <xs:complexType name="ListOfSamplingIntervalDiagnosticsDataType">
    <xs:sequence>
      <xs:element name="SamplingIntervalDiagnosticsDataType" type="tns:SamplingIntervalDiagnosticsDataType" minOccurs="0" maxOccurs="unbounded" nillable="true" />
    </xs:sequence>
  </xs:complexType>
  <xs:element name="ListOfSamplingIntervalDiagnosticsDataType" type="tns:ListOfSamplingIntervalDiagnosticsDataType" nillable="true"></xs:element>

  <xs:complexType name="ServerDiagnosticsSummaryDataType">
    <xs:sequence>
      <xs:element name="ServerViewCount" type="xs:unsignedInt" minOccurs="0" />
      <xs:element name="CurrentSessionCount" type="xs:unsignedInt" minOccurs="0" />
      <xs:element name="CumulatedSessionCount" type="xs:unsignedInt" minOccurs="0" />
      <xs:element name="SecurityRejectedSessionCount" type="xs:unsignedInt" minOccurs="0" />
      <xs:element name="RejectedSessionCount" type="xs:unsignedInt" minOccurs="0" />
      <xs:element name="SessionTimeoutCount" type="xs:unsignedInt" minOccurs="0" />
      <xs:element name="SessionAbortCount" type="xs:unsignedInt" minOccurs="0" />
      <xs:element name="CurrentSubscriptionCount" type="xs:unsignedInt" minOccurs="0" />
      <xs:element name="CumulatedSubscriptionCount" type="xs:unsignedInt" minOccurs="0" />
      <xs:element name="PublishingIntervalCount" type="xs:unsignedInt" minOccurs="0" />
      <xs:element name="SecurityRejectedRequestsCount" type="xs:unsignedInt" minOccurs="0" />
      <xs:element name="RejectedRequestsCount" type="xs:unsignedInt" minOccurs="0" />
    </xs:sequence>
  </xs:complexType>
  <xs:element name="ServerDiagnosticsSummaryDataType" type="tns:ServerDiagnosticsSummaryDataType" />

  <xs:complexType name="ServerStatusDataType">
    <xs:sequence>
      <xs:element name="StartTime" type="xs:dateTime" minOccurs="0" />
      <xs:element name="CurrentTime" type="xs:dateTime" minOccurs="0" />
      <xs:element name="State" type="tns:ServerState" minOccurs="0" />
      <xs:element name="BuildInfo" type="tns:BuildInfo" minOccurs="0" nillable="true" />
      <xs:element name="SecondsTillShutdown" type="xs:unsignedInt" minOccurs="0" />
      <xs:element name="ShutdownReason" type="ua:LocalizedText" minOccurs="0" nillable="true" />
    </xs:sequence>
  </xs:complexType>
  <xs:element name="ServerStatusDataType" type="tns:ServerStatusDataType" />

  <xs:complexType name="SessionDiagnosticsDataType">
    <xs:sequence>
      <xs:element name="SessionId" type="ua:NodeId" minOccurs="0" nillable="true" />
      <xs:element name="SessionName" type="xs:string" minOccurs="0" nillable="true" />
      <xs:element name="ClientDescription" type="tns:ApplicationDescription" minOccurs="0" nillable="true" />
      <xs:element name="ServerUri" type="xs:string" minOccurs="0" nillable="true" />
      <xs:element name="EndpointUrl" type="xs:string" minOccurs="0" nillable="true" />
      <xs:element name="LocaleIds" type="ua:ListOfString" minOccurs="0" nillable="true" />
      <xs:element name="ActualSessionTimeout" type="xs:double" minOccurs="0" />
      <xs:element name="MaxResponseMessageSize" type="xs:unsignedInt" minOccurs="0" />
      <xs:element name="ClientConnectionTime" type="xs:dateTime" minOccurs="0" />
      <xs:element name="ClientLastContactTime" type="xs:dateTime" minOccurs="0" />
      <xs:element name="CurrentSubscriptionsCount" type="xs:unsignedInt" minOccurs="0" />
      <xs:element name="CurrentMonitoredItemsCount" type="xs:unsignedInt" minOccurs="0" />
      <xs:element name="CurrentPublishRequestsInQueue" type="xs:unsignedInt" minOccurs="0" />
      <xs:element name="TotalRequestCount" type="tns:ServiceCounterDataType" minOccurs="0" nillable="true" />
      <xs:element name="UnauthorizedRequestCount" type="xs:unsignedInt" minOccurs="0" />
      <xs:element name="ReadCount" type="tns:ServiceCounterDataType" minOccurs="0" nillable="true" />
      <xs:element name="HistoryReadCount" type="tns:ServiceCounterDataType" minOccurs="0" nillable="true" />
      <xs:element name="WriteCount" type="tns:ServiceCounterDataType" minOccurs="0" nillable="true" />
      <xs:element name="HistoryUpdateCount" type="tns:ServiceCounterDataType" minOccurs="0" nillable="true" />
      <xs:element name="CallCount" type="tns:ServiceCounterDataType" minOccurs="0" nillable="true" />
      <xs:element name="CreateMonitoredItemsCount" type="tns:ServiceCounterDataType" minOccurs="0" nillable="true" />
      <xs:element name="ModifyMonitoredItemsCount" type="tns:ServiceCounterDataType" minOccurs="0" nillable="true" />
      <xs:element name="SetMonitoringModeCount" type="tns:ServiceCounterDataType" minOccurs="0" nillable="true" />
      <xs:element name="SetTriggeringCount" type="tns:ServiceCounterDataType" minOccurs="0" nillable="true" />
      <xs:element name="DeleteMonitoredItemsCount" type="tns:ServiceCounterDataType" minOccurs="0" nillable="true" />
      <xs:element name="CreateSubscriptionCount" type="tns:ServiceCounterDataType" minOccurs="0" nillable="true" />
      <xs:element name="ModifySubscriptionCount" type="tns:ServiceCounterDataType" minOccurs="0" nillable="true" />
      <xs:element name="SetPublishingModeCount" type="tns:ServiceCounterDataType" minOccurs="0" nillable="true" />
      <xs:element name="PublishCount" type="tns:ServiceCounterDataType" minOccurs="0" nillable="true" />
      <xs:element name="RepublishCount" type="tns:ServiceCounterDataType" minOccurs="0" nillable="true" />
      <xs:element name="TransferSubscriptionsCount" type="tns:ServiceCounterDataType" minOccurs="0" nillable="true" />
      <xs:element name="DeleteSubscriptionsCount" type="tns:ServiceCounterDataType" minOccurs="0" nillable="true" />
      <xs:element name="AddNodesCount" type="tns:ServiceCounterDataType" minOccurs="0" nillable="true" />
      <xs:element name="AddReferencesCount" type="tns:ServiceCounterDataType" minOccurs="0" nillable="true" />
      <xs:element name="DeleteNodesCount" type="tns:ServiceCounterDataType" minOccurs="0" nillable="true" />
      <xs:element name="DeleteReferencesCount" type="tns:ServiceCounterDataType" minOccurs="0" nillable="true" />
      <xs:element name="BrowseCount" type="tns:ServiceCounterDataType" minOccurs="0" nillable="true" />
      <xs:element name="BrowseNextCount" type="tns:ServiceCounterDataType" minOccurs="0" nillable="true" />
      <xs:element name="TranslateBrowsePathsToNodeIdsCount" type="tns:ServiceCounterDataType" minOccurs="0" nillable="true" />
      <xs:element name="QueryFirstCount" type="tns:ServiceCounterDataType" minOccurs="0" nillable="true" />
      <xs:element name="QueryNextCount" type="tns:ServiceCounterDataType" minOccurs="0" nillable="true" />
      <xs:element name="RegisterNodesCount" type="tns:ServiceCounterDataType" minOccurs="0" nillable="true" />
      <xs:element name="UnregisterNodesCount" type="tns:ServiceCounterDataType" minOccurs="0" nillable="true" />
    </xs:sequence>
  </xs:complexType>
  <xs:element name="SessionDiagnosticsDataType" type="tns:SessionDiagnosticsDataType" />

  <xs:complexType name="ListOfSessionDiagnosticsDataType">
    <xs:sequence>
      <xs:element name="SessionDiagnosticsDataType" type="tns:SessionDiagnosticsDataType" minOccurs="0" maxOccurs="unbounded" nillable="true" />
    </xs:sequence>
  </xs:complexType>
  <xs:element name="ListOfSessionDiagnosticsDataType" type="tns:ListOfSessionDiagnosticsDataType" nillable="true"></xs:element>

  <xs:complexType name="SessionSecurityDiagnosticsDataType">
    <xs:sequence>
      <xs:element name="SessionId" type="ua:NodeId" minOccurs="0" nillable="true" />
      <xs:element name="ClientUserIdOfSession" type="xs:string" minOccurs="0" nillable="true" />
      <xs:element name="ClientUserIdHistory" type="ua:ListOfString" minOccurs="0" nillable="true" />
      <xs:element name="AuthenticationMechanism" type="xs:string" minOccurs="0" nillable="true" />
      <xs:element name="Encoding" type="xs:string" minOccurs="0" nillable="true" />
      <xs:element name="TransportProtocol" type="xs:string" minOccurs="0" nillable="true" />
      <xs:element name="SecurityMode" type="tns:MessageSecurityMode" minOccurs="0" />
      <xs:element name="SecurityPolicyUri" type="xs:string" minOccurs="0" nillable="true" />
      <xs:element name="ClientCertificate" type="xs:base64Binary" minOccurs="0" nillable="true" />
    </xs:sequence>
  </xs:complexType>
  <xs:element name="SessionSecurityDiagnosticsDataType" type="tns:SessionSecurityDiagnosticsDataType" />

  <xs:complexType name="ListOfSessionSecurityDiagnosticsDataType">
    <xs:sequence>
      <xs:element name="SessionSecurityDiagnosticsDataType" type="tns:SessionSecurityDiagnosticsDataType" minOccurs="0" maxOccurs="unbounded" nillable="true" />
    </xs:sequence>
  </xs:complexType>
  <xs:element name="ListOfSessionSecurityDiagnosticsDataType" type="tns:ListOfSessionSecurityDiagnosticsDataType" nillable="true"></xs:element>

  <xs:complexType name="ServiceCounterDataType">
    <xs:sequence>
      <xs:element name="TotalCount" type="xs:unsignedInt" minOccurs="0" />
      <xs:element name="ErrorCount" type="xs:unsignedInt" minOccurs="0" />
    </xs:sequence>
  </xs:complexType>
  <xs:element name="ServiceCounterDataType" type="tns:ServiceCounterDataType" />

  <xs:complexType name="StatusResult">
    <xs:sequence>
      <xs:element name="StatusCode" type="ua:StatusCode" minOccurs="0" />
      <xs:element name="DiagnosticInfo" type="ua:DiagnosticInfo" minOccurs="0" nillable="true" />
    </xs:sequence>
  </xs:complexType>
  <xs:element name="StatusResult" type="tns:StatusResult" />

  <xs:complexType name="ListOfStatusResult">
    <xs:sequence>
      <xs:element name="StatusResult" type="tns:StatusResult" minOccurs="0" maxOccurs="unbounded" nillable="true" />
    </xs:sequence>
  </xs:complexType>
  <xs:element name="ListOfStatusResult" type="tns:ListOfStatusResult" nillable="true"></xs:element>

  <xs:complexType name="SubscriptionDiagnosticsDataType">
    <xs:sequence>
      <xs:element name="SessionId" type="ua:NodeId" minOccurs="0" nillable="true" />
      <xs:element name="SubscriptionId" type="xs:unsignedInt" minOccurs="0" />
      <xs:element name="Priority" type="xs:unsignedByte" minOccurs="0" />
      <xs:element name="PublishingInterval" type="xs:double" minOccurs="0" />
      <xs:element name="MaxKeepAliveCount" type="xs:unsignedInt" minOccurs="0" />
      <xs:element name="MaxLifetimeCount" type="xs:unsignedInt" minOccurs="0" />
      <xs:element name="MaxNotificationsPerPublish" type="xs:unsignedInt" minOccurs="0" />
      <xs:element name="PublishingEnabled" type="xs:boolean" minOccurs="0" />
      <xs:element name="ModifyCount" type="xs:unsignedInt" minOccurs="0" />
      <xs:element name="EnableCount" type="xs:unsignedInt" minOccurs="0" />
      <xs:element name="DisableCount" type="xs:unsignedInt" minOccurs="0" />
      <xs:element name="RepublishRequestCount" type="xs:unsignedInt" minOccurs="0" />
      <xs:element name="RepublishMessageRequestCount" type="xs:unsignedInt" minOccurs="0" />
      <xs:element name="RepublishMessageCount" type="xs:unsignedInt" minOccurs="0" />
      <xs:element name="TransferRequestCount" type="xs:unsignedInt" minOccurs="0" />
      <xs:element name="TransferredToAltClientCount" type="xs:unsignedInt" minOccurs="0" />
      <xs:element name="TransferredToSameClientCount" type="xs:unsignedInt" minOccurs="0" />
      <xs:element name="PublishRequestCount" type="xs:unsignedInt" minOccurs="0" />
      <xs:element name="DataChangeNotificationsCount" type="xs:unsignedInt" minOccurs="0" />
      <xs:element name="EventNotificationsCount" type="xs:unsignedInt" minOccurs="0" />
      <xs:element name="NotificationsCount" type="xs:unsignedInt" minOccurs="0" />
      <xs:element name="LatePublishRequestCount" type="xs:unsignedInt" minOccurs="0" />
      <xs:element name="CurrentKeepAliveCount" type="xs:unsignedInt" minOccurs="0" />
      <xs:element name="CurrentLifetimeCount" type="xs:unsignedInt" minOccurs="0" />
      <xs:element name="UnacknowledgedMessageCount" type="xs:unsignedInt" minOccurs="0" />
      <xs:element name="DiscardedMessageCount" type="xs:unsignedInt" minOccurs="0" />
      <xs:element name="MonitoredItemCount" type="xs:unsignedInt" minOccurs="0" />
      <xs:element name="DisabledMonitoredItemCount" type="xs:unsignedInt" minOccurs="0" />
      <xs:element name="MonitoringQueueOverflowCount" type="xs:unsignedInt" minOccurs="0" />
      <xs:element name="NextSequenceNumber" type="xs:unsignedInt" minOccurs="0" />
      <xs:element name="EventQueueOverFlowCount" type="xs:unsignedInt" minOccurs="0" />
    </xs:sequence>
  </xs:complexType>
  <xs:element name="SubscriptionDiagnosticsDataType" type="tns:SubscriptionDiagnosticsDataType" />

  <xs:complexType name="ListOfSubscriptionDiagnosticsDataType">
    <xs:sequence>
      <xs:element name="SubscriptionDiagnosticsDataType" type="tns:SubscriptionDiagnosticsDataType" minOccurs="0" maxOccurs="unbounded" nillable="true" />
    </xs:sequence>
  </xs:complexType>
  <xs:element name="ListOfSubscriptionDiagnosticsDataType" type="tns:ListOfSubscriptionDiagnosticsDataType" nillable="true"></xs:element>

  <xs:simpleType  name="ModelChangeStructureVerbMask">
    <xs:restriction base="xs:string">
      <xs:enumeration value="NodeAdded_1" />
      <xs:enumeration value="NodeDeleted_2" />
      <xs:enumeration value="ReferenceAdded_4" />
      <xs:enumeration value="ReferenceDeleted_8" />
      <xs:enumeration value="DataTypeChanged_16" />
    </xs:restriction>
  </xs:simpleType>
  <xs:element name="ModelChangeStructureVerbMask" type="tns:ModelChangeStructureVerbMask" />

  <xs:complexType name="ModelChangeStructureDataType">
    <xs:sequence>
      <xs:element name="Affected" type="ua:NodeId" minOccurs="0" nillable="true" />
      <xs:element name="AffectedType" type="ua:NodeId" minOccurs="0" nillable="true" />
      <xs:element name="Verb" type="xs:unsignedByte" minOccurs="0" />
    </xs:sequence>
  </xs:complexType>
  <xs:element name="ModelChangeStructureDataType" type="tns:ModelChangeStructureDataType" />

  <xs:complexType name="ListOfModelChangeStructureDataType">
    <xs:sequence>
      <xs:element name="ModelChangeStructureDataType" type="tns:ModelChangeStructureDataType" minOccurs="0" maxOccurs="unbounded" nillable="true" />
    </xs:sequence>
  </xs:complexType>
  <xs:element name="ListOfModelChangeStructureDataType" type="tns:ListOfModelChangeStructureDataType" nillable="true"></xs:element>

  <xs:complexType name="SemanticChangeStructureDataType">
    <xs:sequence>
      <xs:element name="Affected" type="ua:NodeId" minOccurs="0" nillable="true" />
      <xs:element name="AffectedType" type="ua:NodeId" minOccurs="0" nillable="true" />
    </xs:sequence>
  </xs:complexType>
  <xs:element name="SemanticChangeStructureDataType" type="tns:SemanticChangeStructureDataType" />

  <xs:complexType name="ListOfSemanticChangeStructureDataType">
    <xs:sequence>
      <xs:element name="SemanticChangeStructureDataType" type="tns:SemanticChangeStructureDataType" minOccurs="0" maxOccurs="unbounded" nillable="true" />
    </xs:sequence>
  </xs:complexType>
  <xs:element name="ListOfSemanticChangeStructureDataType" type="tns:ListOfSemanticChangeStructureDataType" nillable="true"></xs:element>

  <xs:complexType name="Range">
    <xs:sequence>
      <xs:element name="Low" type="xs:double" minOccurs="0" />
      <xs:element name="High" type="xs:double" minOccurs="0" />
    </xs:sequence>
  </xs:complexType>
  <xs:element name="Range" type="tns:Range" />

  <xs:complexType name="EUInformation">
    <xs:sequence>
      <xs:element name="NamespaceUri" type="xs:string" minOccurs="0" nillable="true" />
      <xs:element name="UnitId" type="xs:int" minOccurs="0" />
      <xs:element name="DisplayName" type="ua:LocalizedText" minOccurs="0" nillable="true" />
      <xs:element name="Description" type="ua:LocalizedText" minOccurs="0" nillable="true" />
    </xs:sequence>
  </xs:complexType>
  <xs:element name="EUInformation" type="tns:EUInformation" />

  <xs:simpleType  name="AxisScaleEnumeration">
    <xs:restriction base="xs:string">
      <xs:enumeration value="Linear_0" />
      <xs:enumeration value="Log_1" />
      <xs:enumeration value="Ln_2" />
    </xs:restriction>
  </xs:simpleType>
  <xs:element name="AxisScaleEnumeration" type="tns:AxisScaleEnumeration" />

  <xs:complexType name="ComplexNumberType">
    <xs:sequence>
      <xs:element name="Real" type="xs:float" minOccurs="0" />
      <xs:element name="Imaginary" type="xs:float" minOccurs="0" />
    </xs:sequence>
  </xs:complexType>
  <xs:element name="ComplexNumberType" type="tns:ComplexNumberType" />

  <xs:complexType name="DoubleComplexNumberType">
    <xs:sequence>
      <xs:element name="Real" type="xs:double" minOccurs="0" />
      <xs:element name="Imaginary" type="xs:double" minOccurs="0" />
    </xs:sequence>
  </xs:complexType>
  <xs:element name="DoubleComplexNumberType" type="tns:DoubleComplexNumberType" />

  <xs:complexType name="AxisInformation">
    <xs:sequence>
      <xs:element name="EngineeringUnits" type="tns:EUInformation" minOccurs="0" nillable="true" />
      <xs:element name="EURange" type="tns:Range" minOccurs="0" nillable="true" />
      <xs:element name="Title" type="ua:LocalizedText" minOccurs="0" nillable="true" />
      <xs:element name="AxisScaleType" type="tns:AxisScaleEnumeration" minOccurs="0" />
      <xs:element name="AxisSteps" type="ua:ListOfDouble" minOccurs="0" nillable="true" />
    </xs:sequence>
  </xs:complexType>
  <xs:element name="AxisInformation" type="tns:AxisInformation" />

  <xs:complexType name="XVType">
    <xs:sequence>
      <xs:element name="X" type="xs:double" minOccurs="0" />
      <xs:element name="Value" type="xs:float" minOccurs="0" />
    </xs:sequence>
  </xs:complexType>
  <xs:element name="XVType" type="tns:XVType" />

  <xs:complexType name="ProgramDiagnosticDataType">
    <xs:sequence>
      <xs:element name="CreateSessionId" type="ua:NodeId" minOccurs="0" nillable="true" />
      <xs:element name="CreateClientName" type="xs:string" minOccurs="0" nillable="true" />
      <xs:element name="InvocationCreationTime" type="xs:dateTime" minOccurs="0" />
      <xs:element name="LastTransitionTime" type="xs:dateTime" minOccurs="0" />
      <xs:element name="LastMethodCall" type="xs:string" minOccurs="0" nillable="true" />
      <xs:element name="LastMethodSessionId" type="ua:NodeId" minOccurs="0" nillable="true" />
      <xs:element name="LastMethodInputArguments" type="tns:ListOfArgument" minOccurs="0" nillable="true" />
      <xs:element name="LastMethodOutputArguments" type="tns:ListOfArgument" minOccurs="0" nillable="true" />
      <xs:element name="LastMethodCallTime" type="xs:dateTime" minOccurs="0" />
      <xs:element name="LastMethodReturnStatus" type="tns:StatusResult" minOccurs="0" nillable="true" />
    </xs:sequence>
  </xs:complexType>
  <xs:element name="ProgramDiagnosticDataType" type="tns:ProgramDiagnosticDataType" />

<<<<<<< HEAD
=======
  <xs:complexType name="ProgramDiagnostic2DataType">
    <xs:sequence>
      <xs:element name="CreateSessionId" type="ua:NodeId" minOccurs="0" nillable="true" />
      <xs:element name="CreateClientName" type="xs:string" minOccurs="0" nillable="true" />
      <xs:element name="InvocationCreationTime" type="xs:dateTime" minOccurs="0" />
      <xs:element name="LastTransitionTime" type="xs:dateTime" minOccurs="0" />
      <xs:element name="LastMethodCall" type="xs:string" minOccurs="0" nillable="true" />
      <xs:element name="LastMethodSessionId" type="ua:NodeId" minOccurs="0" nillable="true" />
      <xs:element name="LastMethodInputArguments" type="tns:ListOfArgument" minOccurs="0" nillable="true" />
      <xs:element name="LastMethodOutputArguments" type="tns:ListOfArgument" minOccurs="0" nillable="true" />
      <xs:element name="LastMethodInputValues" type="ua:ListOfVariant" minOccurs="0" nillable="true" />
      <xs:element name="LastMethodOutputValues" type="ua:ListOfVariant" minOccurs="0" nillable="true" />
      <xs:element name="LastMethodCallTime" type="xs:dateTime" minOccurs="0" />
      <xs:element name="LastMethodReturnStatus" type="tns:StatusResult" minOccurs="0" nillable="true" />
    </xs:sequence>
  </xs:complexType>
  <xs:element name="ProgramDiagnostic2DataType" type="tns:ProgramDiagnostic2DataType" />

>>>>>>> 7faafe65
  <xs:complexType name="Annotation">
    <xs:sequence>
      <xs:element name="Message" type="xs:string" minOccurs="0" nillable="true" />
      <xs:element name="UserName" type="xs:string" minOccurs="0" nillable="true" />
      <xs:element name="AnnotationTime" type="xs:dateTime" minOccurs="0" />
    </xs:sequence>
  </xs:complexType>
  <xs:element name="Annotation" type="tns:Annotation" />

  <xs:simpleType  name="ExceptionDeviationFormat">
    <xs:restriction base="xs:string">
      <xs:enumeration value="AbsoluteValue_0" />
      <xs:enumeration value="PercentOfValue_1" />
      <xs:enumeration value="PercentOfRange_2" />
      <xs:enumeration value="PercentOfEURange_3" />
      <xs:enumeration value="Unknown_4" />
    </xs:restriction>
  </xs:simpleType>
  <xs:element name="ExceptionDeviationFormat" type="tns:ExceptionDeviationFormat" />

</xs:schema><|MERGE_RESOLUTION|>--- conflicted
+++ resolved
@@ -517,56 +517,6 @@
 
   <xs:element name="ImagePNG" type="xs:base64Binary" />
 
-<<<<<<< HEAD
-  <xs:element name="BitFieldMaskDataType" type="xs:unsignedLong" />
-
-  <xs:simpleType  name="OpenFileMode">
-    <xs:restriction base="xs:string">
-      <xs:enumeration value="Read_1" />
-      <xs:enumeration value="Write_2" />
-      <xs:enumeration value="EraseExisting_4" />
-      <xs:enumeration value="Append_8" />
-    </xs:restriction>
-  </xs:simpleType>
-  <xs:element name="OpenFileMode" type="tns:OpenFileMode" />
-
-  <xs:complexType name="ListOfOpenFileMode">
-    <xs:sequence>
-      <xs:element name="OpenFileMode" type="tns:OpenFileMode" minOccurs="0" maxOccurs="unbounded" />
-    </xs:sequence>
-  </xs:complexType>
-  <xs:element name="ListOfOpenFileMode" type="tns:ListOfOpenFileMode" nillable="true"></xs:element>
-
-  <xs:simpleType  name="TrustListMasks">
-    <xs:restriction base="xs:string">
-      <xs:enumeration value="None_0" />
-      <xs:enumeration value="TrustedCertificates_1" />
-      <xs:enumeration value="TrustedCrls_2" />
-      <xs:enumeration value="IssuerCertificates_4" />
-      <xs:enumeration value="IssuerCrls_8" />
-      <xs:enumeration value="All_15" />
-    </xs:restriction>
-  </xs:simpleType>
-  <xs:element name="TrustListMasks" type="tns:TrustListMasks" />
-
-  <xs:complexType name="TrustListDataType">
-    <xs:sequence>
-      <xs:element name="SpecifiedLists" type="xs:unsignedInt" minOccurs="0" />
-      <xs:element name="TrustedCertificates" type="ua:ListOfByteString" minOccurs="0" nillable="true" />
-      <xs:element name="TrustedCrls" type="ua:ListOfByteString" minOccurs="0" nillable="true" />
-      <xs:element name="IssuerCertificates" type="ua:ListOfByteString" minOccurs="0" nillable="true" />
-      <xs:element name="IssuerCrls" type="ua:ListOfByteString" minOccurs="0" nillable="true" />
-    </xs:sequence>
-  </xs:complexType>
-  <xs:element name="TrustListDataType" type="tns:TrustListDataType" />
-
-  <xs:complexType name="ListOfTrustListDataType">
-    <xs:sequence>
-      <xs:element name="TrustListDataType" type="tns:TrustListDataType" minOccurs="0" maxOccurs="unbounded" nillable="true" />
-    </xs:sequence>
-  </xs:complexType>
-  <xs:element name="ListOfTrustListDataType" type="tns:ListOfTrustListDataType" nillable="true"></xs:element>
-=======
   <xs:element name="AudioDataType" type="xs:base64Binary" />
 
   <xs:element name="BitFieldMaskDataType" type="xs:unsignedLong" />
@@ -1737,7 +1687,6 @@
     </xs:sequence>
   </xs:complexType>
   <xs:element name="ListOfPubSubDiagnosticsCounterClassification" type="tns:ListOfPubSubDiagnosticsCounterClassification" nillable="true"></xs:element>
->>>>>>> 7faafe65
 
   <xs:simpleType  name="IdType">
     <xs:annotation>
@@ -1777,8 +1726,6 @@
   </xs:simpleType>
   <xs:element name="NodeClass" type="tns:NodeClass" />
 
-<<<<<<< HEAD
-=======
   <xs:simpleType  name="AccessLevelType">
     <xs:restriction base="xs:unsignedByte">
     </xs:restriction>
@@ -1893,7 +1840,6 @@
   </xs:complexType>
   <xs:element name="ListOfEnumDefinition" type="tns:ListOfEnumDefinition" nillable="true"></xs:element>
 
->>>>>>> 7faafe65
   <xs:complexType name="Node">
     <xs:annotation>
       <xs:documentation>Specifies the attributes which belong to all nodes.</xs:documentation>
@@ -1906,12 +1852,9 @@
       <xs:element name="Description" type="ua:LocalizedText" minOccurs="0" nillable="true" />
       <xs:element name="WriteMask" type="xs:unsignedInt" minOccurs="0" />
       <xs:element name="UserWriteMask" type="xs:unsignedInt" minOccurs="0" />
-<<<<<<< HEAD
-=======
       <xs:element name="RolePermissions" type="tns:ListOfRolePermissionType" minOccurs="0" nillable="true" />
       <xs:element name="UserRolePermissions" type="tns:ListOfRolePermissionType" minOccurs="0" nillable="true" />
       <xs:element name="AccessRestrictions" type="xs:unsignedShort" minOccurs="0" />
->>>>>>> 7faafe65
       <xs:element name="References" type="tns:ListOfReferenceNode" minOccurs="0" nillable="true" />
     </xs:sequence>
   </xs:complexType>
@@ -1987,10 +1930,7 @@
           <xs:element name="UserAccessLevel" type="xs:unsignedByte" minOccurs="0" />
           <xs:element name="MinimumSamplingInterval" type="xs:double" minOccurs="0" />
           <xs:element name="Historizing" type="xs:boolean" minOccurs="0" />
-<<<<<<< HEAD
-=======
           <xs:element name="AccessLevelEx" type="xs:unsignedInt" minOccurs="0" />
->>>>>>> 7faafe65
         </xs:sequence>
       </xs:extension>
     </xs:complexContent>
@@ -2063,10 +2003,7 @@
       <xs:extension base="tns:TypeNode">
         <xs:sequence>
           <xs:element name="IsAbstract" type="xs:boolean" minOccurs="0" />
-<<<<<<< HEAD
-=======
           <xs:element name="DataTypeDefinition" type="ua:ExtensionObject" minOccurs="0" nillable="true" />
->>>>>>> 7faafe65
         </xs:sequence>
       </xs:extension>
     </xs:complexContent>
@@ -2132,8 +2069,6 @@
   </xs:complexType>
   <xs:element name="ListOfEnumValueType" type="tns:ListOfEnumValueType" nillable="true"></xs:element>
 
-<<<<<<< HEAD
-=======
   <xs:complexType name="EnumField">
     <xs:complexContent mixed="false">
       <xs:extension base="tns:EnumValueType">
@@ -2152,7 +2087,6 @@
   </xs:complexType>
   <xs:element name="ListOfEnumField" type="tns:ListOfEnumField" nillable="true"></xs:element>
 
->>>>>>> 7faafe65
   <xs:complexType name="OptionSet">
     <xs:annotation>
       <xs:documentation>This abstract Structured DataType is the base DataType for all DataTypes representing a bit mask.</xs:documentation>
@@ -2287,11 +2221,8 @@
   </xs:complexType>
   <xs:element name="ResponseHeader" type="tns:ResponseHeader" />
 
-<<<<<<< HEAD
-=======
   <xs:element name="VersionTime" type="xs:unsignedInt" />
 
->>>>>>> 7faafe65
   <xs:complexType name="ServiceFault">
     <xs:annotation>
       <xs:documentation>The response returned by all services when there is a service level error.</xs:documentation>
@@ -2302,8 +2233,6 @@
   </xs:complexType>
   <xs:element name="ServiceFault" type="tns:ServiceFault" />
 
-<<<<<<< HEAD
-=======
   <xs:complexType name="SessionlessInvokeRequestType">
     <xs:sequence>
       <xs:element name="UrisVersion" type="ua:ListOfUInt32" minOccurs="0" nillable="true" />
@@ -2324,7 +2253,6 @@
   </xs:complexType>
   <xs:element name="SessionlessInvokeResponseType" type="tns:SessionlessInvokeResponseType" />
 
->>>>>>> 7faafe65
   <xs:complexType name="FindServersRequest">
     <xs:annotation>
       <xs:documentation>Finds the servers known to the discovery server.</xs:documentation>
@@ -2876,17 +2804,6 @@
       <xs:enumeration value="ValueRank_524288" />
       <xs:enumeration value="WriteMask_1048576" />
       <xs:enumeration value="Value_2097152" />
-<<<<<<< HEAD
-      <xs:enumeration value="All_4194303" />
-      <xs:enumeration value="BaseNode_1335396" />
-      <xs:enumeration value="Object_1335524" />
-      <xs:enumeration value="ObjectTypeOrDataType_1337444" />
-      <xs:enumeration value="Variable_4026999" />
-      <xs:enumeration value="VariableType_3958902" />
-      <xs:enumeration value="Method_1466724" />
-      <xs:enumeration value="ReferenceType_1371236" />
-      <xs:enumeration value="View_1335532" />
-=======
       <xs:enumeration value="DataTypeDefinition_4194304" />
       <xs:enumeration value="RolePermissions_8388608" />
       <xs:enumeration value="AccessRestrictions_16777216" />
@@ -2899,7 +2816,6 @@
       <xs:enumeration value="Method_26632548" />
       <xs:enumeration value="ReferenceType_26537060" />
       <xs:enumeration value="View_26501356" />
->>>>>>> 7faafe65
     </xs:restriction>
   </xs:simpleType>
   <xs:element name="NodeAttributesMask" type="tns:NodeAttributesMask" />
@@ -3045,8 +2961,6 @@
   </xs:complexType>
   <xs:element name="ViewAttributes" type="tns:ViewAttributes" />
 
-<<<<<<< HEAD
-=======
   <xs:complexType name="GenericAttributeValue">
     <xs:sequence>
       <xs:element name="AttributeId" type="xs:unsignedInt" minOccurs="0" />
@@ -3073,7 +2987,6 @@
   </xs:complexType>
   <xs:element name="GenericAttributes" type="tns:GenericAttributes" />
 
->>>>>>> 7faafe65
   <xs:complexType name="AddNodesItem">
     <xs:annotation>
       <xs:documentation>A request to add a node to the server address space.</xs:documentation>
@@ -3272,34 +3185,7 @@
     <xs:annotation>
       <xs:documentation>Define bits used to indicate which attributes are writable.</xs:documentation>
     </xs:annotation>
-<<<<<<< HEAD
-    <xs:restriction base="xs:string">
-      <xs:enumeration value="None_0" />
-      <xs:enumeration value="AccessLevel_1" />
-      <xs:enumeration value="ArrayDimensions_2" />
-      <xs:enumeration value="BrowseName_4" />
-      <xs:enumeration value="ContainsNoLoops_8" />
-      <xs:enumeration value="DataType_16" />
-      <xs:enumeration value="Description_32" />
-      <xs:enumeration value="DisplayName_64" />
-      <xs:enumeration value="EventNotifier_128" />
-      <xs:enumeration value="Executable_256" />
-      <xs:enumeration value="Historizing_512" />
-      <xs:enumeration value="InverseName_1024" />
-      <xs:enumeration value="IsAbstract_2048" />
-      <xs:enumeration value="MinimumSamplingInterval_4096" />
-      <xs:enumeration value="NodeClass_8192" />
-      <xs:enumeration value="NodeId_16384" />
-      <xs:enumeration value="Symmetric_32768" />
-      <xs:enumeration value="UserAccessLevel_65536" />
-      <xs:enumeration value="UserExecutable_131072" />
-      <xs:enumeration value="UserWriteMask_262144" />
-      <xs:enumeration value="ValueRank_524288" />
-      <xs:enumeration value="WriteMask_1048576" />
-      <xs:enumeration value="ValueForVariableType_2097152" />
-=======
     <xs:restriction base="xs:unsignedInt">
->>>>>>> 7faafe65
     </xs:restriction>
   </xs:simpleType>
   <xs:element name="AttributeWriteMask" type="tns:AttributeWriteMask" />
@@ -5272,8 +5158,6 @@
   </xs:complexType>
   <xs:element name="ProgramDiagnosticDataType" type="tns:ProgramDiagnosticDataType" />
 
-<<<<<<< HEAD
-=======
   <xs:complexType name="ProgramDiagnostic2DataType">
     <xs:sequence>
       <xs:element name="CreateSessionId" type="ua:NodeId" minOccurs="0" nillable="true" />
@@ -5292,7 +5176,6 @@
   </xs:complexType>
   <xs:element name="ProgramDiagnostic2DataType" type="tns:ProgramDiagnostic2DataType" />
 
->>>>>>> 7faafe65
   <xs:complexType name="Annotation">
     <xs:sequence>
       <xs:element name="Message" type="xs:string" minOccurs="0" nillable="true" />
