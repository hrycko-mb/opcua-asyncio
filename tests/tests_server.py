--- conflicted
+++ resolved
@@ -138,7 +138,27 @@
         var.set_value(3.0)
         self.srv.iserver.disable_history(var)
 
-<<<<<<< HEAD
+    def test_references_for_added_nodes_method(self):
+        objects = self.opc.get_objects_node()
+        o = objects.add_object(3, 'MyObject')
+        nodes = objects.get_referenced_nodes(refs=ua.ObjectIds.Organizes, direction=ua.BrowseDirection.Forward, includesubtypes=False)
+        self.assertTrue(o in nodes)
+        nodes = o.get_referenced_nodes(refs=ua.ObjectIds.Organizes, direction=ua.BrowseDirection.Inverse, includesubtypes=False)
+        self.assertTrue(objects in nodes)
+        self.assertEqual(o.get_parent(), objects)
+        self.assertEqual(o.get_type_definition(), ua.ObjectIds.BaseObjectType)
+
+        @uamethod
+        def callback(parent):
+            return
+
+        m = o.add_method(3, 'MyMethod', callback)
+        nodes = o.get_referenced_nodes(refs=ua.ObjectIds.HasComponent, direction=ua.BrowseDirection.Forward, includesubtypes=False)
+        self.assertTrue(m in nodes)
+        nodes = m.get_referenced_nodes(refs=ua.ObjectIds.HasComponent, direction=ua.BrowseDirection.Inverse, includesubtypes=False)
+        self.assertTrue(o in nodes)
+        self.assertEqual(m.get_parent(), o)
+
     # This should work for following BaseEvent tests to work (maybe to write it a bit differentlly since they are not independent)
     def test_get_event_from_node_BaseEvent(self):
         ev = opcua.common.event.get_event_from_node(opcua.Node(self.opc.iserver.isession, ua.NodeId(ua.ObjectIds.BaseEventType)))
@@ -153,7 +173,6 @@
         self.assertEqual(base, nodes[0])
         properties = event.get_properties()
         self.assertIsNot(properties, None)
-
 
     def test_get_event_from_node_CustomEvent(self):
         ev = opcua.common.event.get_event_from_node(opcua.Node(self.opc.iserver.isession, ua.NodeId(ua.ObjectIds.AuditEventType)))
@@ -243,7 +262,6 @@
         #sub.unsubscribe(handle)
         #sub.delete()
 
-
 def check_eventgenerator_BaseEvent(test, evgen):
     test.assertIsNot(evgen, None)  # we did not receive event generator
     test.assertIs(evgen.isession, test.opc.iserver.isession)
@@ -258,26 +276,4 @@
     test.assertEqual(ev.EventType, ua.NodeId(ua.ObjectIds.BaseEventType))
     test.assertEqual(ev.SourceNode, ua.NodeId(ua.ObjectIds.Server))
     test.assertEqual(ev.Severity, ua.Variant(1, ua.VariantType.UInt16))
-    test.assertEqual(ev._freeze, True)
-=======
-    def test_references_for_added_nodes_method(self):
-        objects = self.opc.get_objects_node()
-        o = objects.add_object(3, 'MyObject')
-        nodes = objects.get_referenced_nodes(refs=ua.ObjectIds.Organizes, direction=ua.BrowseDirection.Forward, includesubtypes=False)
-        self.assertTrue(o in nodes)
-        nodes = o.get_referenced_nodes(refs=ua.ObjectIds.Organizes, direction=ua.BrowseDirection.Inverse, includesubtypes=False)
-        self.assertTrue(objects in nodes)
-        self.assertEqual(o.get_parent(), objects)
-        self.assertEqual(o.get_type_definition(), ua.ObjectIds.BaseObjectType)
-
-        @uamethod
-        def callback(parent):
-            return
-
-        m = o.add_method(3, 'MyMethod', callback)
-        nodes = o.get_referenced_nodes(refs=ua.ObjectIds.HasComponent, direction=ua.BrowseDirection.Forward, includesubtypes=False)
-        self.assertTrue(m in nodes)
-        nodes = m.get_referenced_nodes(refs=ua.ObjectIds.HasComponent, direction=ua.BrowseDirection.Inverse, includesubtypes=False)
-        self.assertTrue(o in nodes)
-        self.assertEqual(m.get_parent(), o)
->>>>>>> 305c006f
+    test.assertEqual(ev._freeze, True)